{
 "cells": [
  {
   "cell_type": "markdown",
   "metadata": {},
   "source": [
    "#Lamb demo v. 0.9\n",
    "##Author: Kyle Rawlins\n",
    "\n",
    "Last updated April, 2014. History:\n",
    "\n",
    " * 0.5: first version\n",
    " * 0.6: updated to work with refactored class hierarchy (Apr 2013)\n",
    " * 0.6.1: small fixes to adapt to changes in various places (Sep 2013)\n",
    " * 0.7: various fixes to work with alpha release (Jan 2014)\n",
    " * 0.9: substantial updates, merge content from LSA poster (Apr 2014)\n",
    " * 0.95: substantial updates for a series of demos in Apr-May 2014\n",
    " \n",
    "To run through this demo, use shift-enter (runs and moves to next cell).  If you run things out of order, you may encounter problems (missing variables etc.)\n",
    "\n",
    "Note: this should always be saved in the repository without output."
   ]
  },
  {
   "cell_type": "code",
   "execution_count": null,
   "metadata": {
    "collapsed": false
   },
   "outputs": [],
   "source": [
    "reload_lamb()\n",
    "from lamb.types import TypeMismatch, type_e, type_t, type_property\n",
    "from lamb.meta import TypedTerm, TypedExpr, LFun, CustomTerm"
   ]
  },
  {
   "cell_type": "code",
   "execution_count": null,
   "metadata": {
    "collapsed": false
   },
   "outputs": [],
   "source": [
    "# Just some basic configuration\n",
    "meta.constants_use_custom(False)\n",
    "lang.bracket_setting = lang.BRACKET_FANCY"
   ]
  },
  {
   "cell_type": "markdown",
   "metadata": {},
   "source": [
    "# First pitch\n",
    "\n",
    "Have you ever wanted to type something like this in, and have it actually do something?"
   ]
  },
  {
   "cell_type": "code",
   "execution_count": null,
   "metadata": {
    "collapsed": false
   },
   "outputs": [],
   "source": [
    "%%lamb\n",
    "||every|| = λ f_<e,t> : λ g_<e,t> : Forall x_e : f(x) >> g(x)\n",
    "||student|| = L x_e : Student(x)\n",
    "||danced|| = L x_e : Danced(x)"
   ]
  },
  {
   "cell_type": "code",
   "execution_count": null,
   "metadata": {
    "collapsed": false
   },
   "outputs": [],
   "source": [
    "r = ((every * student) * danced)\n",
    "r"
   ]
  },
  {
   "cell_type": "code",
   "execution_count": null,
   "metadata": {
    "collapsed": false
   },
   "outputs": [],
   "source": [
    "r.tree()"
   ]
  },
  {
   "cell_type": "markdown",
   "metadata": {},
   "source": [
    "# Two problems in formal semantics #\n",
    "\n",
    "1. Type-driven computation could be a lot easier to visualize and check.  (Q: could it be made too easy?)\n",
    "\n",
    "2. Grammar fragments as in Montague Grammar: good idea in principle, hard to use in practice.\n",
    "\n",
    "  * A **fragment** is a *complete* formalization of *sublanguage* consisting of the *key relevant phenomena* for the problem at hand.  (Potential problem-points italicized.)\n",
    "\n",
    "Solution: a system for developing interactive fragments: \"*IPython Lambda Notebook*\"\n",
    "\n",
    "* Creator can work interactively with analysis -- accelerate development, limit time spent on tedious details.\n",
    "* Reader can explore derivations in ways that are not typically possible in typical paper format.\n",
    "* Creator and reader can be certain that derivations work, verified by the system.\n",
    "* Bring closer together formal semantics and computational modeling.\n",
    "\n",
    "Inspired by:\n",
    "\n",
    " * Von Eijck and Unger (2013): implementation of compositional semantics in Haskell.  No interface (beyond standard Haskell terminal); great if you like Haskell.  Introduced the idea of a fragment in digital form.\n",
    " * UPenn Lambda calculator (Champollion, Tauberer, and Romero 2007): teaching oriented.  (Now under development again.)\n",
    " * `nltk.sem`: implementation of the lambda calculus with a typed metalanguage, interface with theorem provers.  No interactive interface.\n",
    " * Jealousy of R studio, Matlab, Mathematica, etc.\n",
    "\n",
    "### The role of formalism & fragments ###\n",
    "\n",
    "What does *formal* mean in semantics?  What properties should a theory have?\n",
    "\n",
    " 1. Mathematically precise (lambda calculus, type theory, logic, model theory(?), ...)\n",
    " 2. Complete (covers \"all\" the relevant data).\n",
    " 3. Predictive (like any scientific theory).\n",
    " 4. Consistent, or at least compatible (with itself, analyses of other phenomena, some unifying conception of the grammar).\n",
    " \n",
    "The *method of fragments* (Partee 1979, Partee and Hendriks 1997) provides a structure for meeting these criteria.\n",
    "\n",
    " * Paper with a fragment provides a working system.  (Probably.)\n",
    " * Explicit outer bound for empirical coverage.\n",
    " * Integration with a particular theory of grammar.  (To some extent.)\n",
    " * Explicit answer to many detailed questions not necessarily dealt with in the text.\n",
    " \n",
    "**Claim**: fragments are a method of replicability, similar to a computational modeller providing their model.\n",
    "\n",
    " * To be clear, a fragment is neither necessary nor sufficient for having a good theory / analysis / paper...\n",
    "\n",
    "Additional benefit: useful internal check for researcher.\n",
    "\n",
    ">\"...But I feel strongly that it is important to try to [work with fully explicit fragments] periodically, because otherwise it is extremely easy to think that you have a solution to a problem when in fact you don't.\" (Partee 1979, p. 41)\n",
    "\n",
    "### The challenges of fragments\n",
    "\n",
    "Part 1 of the above quote:\n",
    "\n",
    ">\"It can be very frustrating to try to specify frameworks and fragments explicitly; this project has not been entirely rewarding.  I would not recommend that one always work with the constraint of full explicitness.\" (Ibid.)\n",
    "\n",
    " * Fragments can be tedious and time-consuming to write (not to mention hard).\n",
    " * Fragments as traditionally written are in practice not easy for a reader to use.\n",
    " \n",
    "   - Dense/unapproachable.  With exactness can come a huge chunk of hard-to-digest formalism.  E.g. Partee (1979), about 10% of the paper.\n",
    "   - Monolithic/non-modular.  For the specified sublanguage, everything specified.  Outside the bounds of the sublanguage, nothing specified.  How does the theory fit in with others?\n",
    "   - Exact opposite of the modern method -- researchers typically hold most aspects of the grammar constant (implicitly) while changing a few key points.  (*Portner and Partee intro*)\n",
    "\n",
    "**Summary:** In practice, the typical payoff for neither the reader nor the writer of a fragment exceeded the effort.\n"
   ]
  },
  {
   "cell_type": "markdown",
   "metadata": {},
   "source": [
    "# A solution: digital fragments\n",
    "\n",
    "Von Eijck and Unger 2010: specify a fragment in digital form.\n",
    "\n",
    "* They use Haskell.  Type system of Haskell extremely well-suited to natural language semantics.\n",
    "* (Provocative statement) Interface, learning curve of Haskell not well suited to semanticists (or most people)?\n",
    "\n",
    "### Benefits of digital fragments (in principle)\n",
    "\n",
    "* Interactive.\n",
    "* Easy to distribute, adapt, modify.\n",
    "* Possibility of modularity.  (E.g. abstract a 'library' for compositional systems away from the analysis of a particular phenomenon.)\n",
    "* Bring closer together the CogSci idea of a 'computational model' to the project of natural language semantics.\n",
    "* Connections to computational semantics. (weak..)\n",
    "\n",
    "### What sorts of things might we want in a fragment / system for fragments?\n",
    "\n",
    "* Typed lambda calculus.\n",
    "* Logic / logical metalanguage.\n",
    "* Framework for semantic composition.  (Broad...)\n",
    "* Model theory? (x)\n",
    "* Interface with theorem provers? (x)\n",
    "\n",
    "IPython Lambda Notebook aims to provide these tools in a usable, interactive, format.\n",
    "\n",
    "* Choose Python, rather than Haskell/Java.  Easy learning curve, rapid prototyping, existence of IPython.\n",
    "\n",
    "**Layer 1**: interface using IPython Notebook.\n",
    "\n",
    "**Layer 2**: flexible typed metalanguage.\n",
    "\n",
    "**Layer 3**: composition system for object language, building on layer 2."
   ]
  },
  {
   "cell_type": "markdown",
   "metadata": {},
   "source": [
    "## Layer 1: an interface using IPython Notebook (Perez and Granger 2007) ##\n",
    "\n",
    " * Client-server system where an IPython \"kernel\" is running in the background.\n",
    " * Page broken down into cells in which can be entered python code, markdown code, raw text, other formats.\n",
    " * IPython: supports display of graphical representations of python objects.  (*Just-released IPython 2.0*: Javascript widgets!)\n",
    " * Most importantly, notebook uses the \"MathJax\" framework to enable it to render most math-mode latex.  Can have python objects automatically generate decent-looking formulas.  Can use latex math mode in documentation as well (e.g. $\\lambda x \\in D_e : \\mathit{CAT}(x)$)\n",
    "\n",
    "This all basically worked off-the-shelf.\n",
    "\n",
    "* Bulk of interface work so far: rendering code for logical and compositional representations.\n",
    "* Future: interactive widgets, packaging as an app.  Branding."
   ]
  },
  {
   "cell_type": "code",
   "execution_count": null,
   "metadata": {
    "collapsed": false
   },
   "outputs": [],
   "source": [
    "meta.pmw_test1"
   ]
  },
  {
   "cell_type": "code",
   "execution_count": null,
   "metadata": {
    "collapsed": false
   },
   "outputs": [],
   "source": [
    "meta.pmw_test1._repr_latex_()"
   ]
  },
  {
   "cell_type": "markdown",
   "metadata": {},
   "source": [
    "&nbsp;\n",
    "\n",
    "## Part 2: a typed metalanguage ##"
   ]
  },
  {
   "cell_type": "markdown",
   "metadata": {},
   "source": [
    "Starting point (2012): a few implementations of things like predicate logic do exist, this is an intro AI exercise sometimes.  I started with the [AIMA python](http://code.google.com/p/aima-python/) _Expr_ class, based on the standard Russell and Norvig AI text.  But, had to scrap most of it.  Another starting point would have been `nltk.sem` (I was unaware of its existence at the time.) \n",
    "\n",
    "Preface cell with `%%lamb` to enter metalanguage formulas directly."
   ]
  },
  {
   "cell_type": "code",
   "execution_count": null,
   "metadata": {
    "collapsed": false
   },
   "outputs": [],
   "source": [
    "%%lamb reset\n",
    "x = x_e # define x to have this type"
   ]
  },
  {
   "cell_type": "code",
   "execution_count": null,
   "metadata": {
    "collapsed": false
   },
   "outputs": [],
   "source": [
    "x.type"
   ]
  },
  {
   "cell_type": "code",
   "execution_count": null,
   "metadata": {
    "collapsed": false
   },
   "outputs": [],
   "source": [
    "%%lamb\n",
    "test1 = L p_t : L x_e : P(x) & p # based on a Partee et al example\n",
    "test1b = L x_e : P(x) & Q(x)\n",
    "t2 = Q(x_e)"
   ]
  },
  {
   "cell_type": "markdown",
   "metadata": {},
   "source": [
    "These are now registered as variables in the python namespace and can be manipulated directly.  A typed lambda calculus is fully implemented with all that that entails.\n",
    "\n",
    "(Notice that beta reduction works properly, i.e. bound $x$ in the function is renamed.)"
   ]
  },
  {
   "cell_type": "code",
   "execution_count": null,
   "metadata": {
    "collapsed": false
   },
   "outputs": [],
   "source": [
    "test1(t2)"
   ]
  },
  {
   "cell_type": "code",
   "execution_count": null,
   "metadata": {
    "collapsed": false
   },
   "outputs": [],
   "source": [
    "test1(t2).reduce()"
   ]
  },
  {
   "cell_type": "code",
   "execution_count": null,
   "metadata": {
    "collapsed": false
   },
   "outputs": [],
   "source": [
    "%%lamb\n",
    "catf = L x_e: Cat(x)\n",
    "dogf = λx: Dog(x_e)"
   ]
  },
  {
   "cell_type": "code",
   "execution_count": null,
   "metadata": {
    "collapsed": false
   },
   "outputs": [],
   "source": [
    "(catf(x)).type"
   ]
  },
  {
   "cell_type": "code",
   "execution_count": null,
   "metadata": {
    "collapsed": false
   },
   "outputs": [],
   "source": [
    "catf.type"
   ]
  },
  {
   "cell_type": "markdown",
   "metadata": {},
   "source": [
    "Type checking of course is a part of all this:"
   ]
  },
  {
   "cell_type": "code",
   "execution_count": null,
   "metadata": {
    "collapsed": false
   },
   "outputs": [],
   "source": [
    "result = None\n",
    "try:\n",
    "    result = test1(x) # function is type <t<et>> so will trigger a type mismatch.  This is a python exception so adds all sorts of extraneous stuff, but look to the bottom\n",
    "except TypeMismatch as e:\n",
    "    result = e\n",
    "result"
   ]
  },
  {
   "cell_type": "markdown",
   "metadata": {},
   "source": [
    "A more complex expression:"
   ]
  },
  {
   "cell_type": "code",
   "execution_count": null,
   "metadata": {
    "collapsed": false
   },
   "outputs": [],
   "source": [
    "%%lamb\n",
    "p2 = (Cat_<e,t>(x_e) & p_t) >> (Exists y: Dog_<e,t>(y_e))"
   ]
  },
  {
   "cell_type": "markdown",
   "metadata": {},
   "source": [
    "What is going on behind the scenes?  The objects manipulated are recursively structured python objects of class TypedExpr.\n",
    "\n",
    "Class _TypedExpr_: parent class for typed expressions.  Key subclasses:\n",
    "\n",
    "* BinaryOpExpr: parent class for things like conjunction.\n",
    "* TypedTerm: variables, constants of arbitrary type\n",
    "* BindingOp: operators that bind a single variable\n",
    "  * LFun: lambda expression\n",
    "\n",
    "Many straightforward expressions can be parsed.  Most expressions are created using a call to TypedExpr.factory, which is abbreviated as \"te\" in the following examples.  The `%%lamb` magic is calling this behind the scenes.\n",
    "\n",
    "Three ways of instantiating a variable `x` of type `e`:"
   ]
  },
  {
   "cell_type": "code",
   "execution_count": null,
   "metadata": {
    "collapsed": false
   },
   "outputs": [],
   "source": [
    "%%lamb \n",
    "x = x_e # use cell magic"
   ]
  },
  {
   "cell_type": "code",
   "execution_count": null,
   "metadata": {
    "collapsed": false
   },
   "outputs": [],
   "source": [
    "x = te(\"x_e\") # use factory function to parse string\n",
    "x"
   ]
  },
  {
   "cell_type": "code",
   "execution_count": null,
   "metadata": {
    "collapsed": false
   },
   "outputs": [],
   "source": [
    "x = meta.TypedTerm(\"x\", types.type_e) # use object constructer\n",
    "x"
   ]
  },
  {
   "cell_type": "markdown",
   "metadata": {},
   "source": [
    "Various convenience python operators are overloaded, including functional calls.  Here is an example repeated from earlier in two forms:"
   ]
  },
  {
   "cell_type": "code",
   "execution_count": null,
   "metadata": {
    "collapsed": false
   },
   "outputs": [],
   "source": [
    "%%lamb\n",
    "p2 = (Cat_<e,t>(x_e) & p_t) >> (Exists y: Dog_<e,t>(y_e))"
   ]
  },
  {
   "cell_type": "code",
   "execution_count": null,
   "metadata": {
    "collapsed": false
   },
   "outputs": [],
   "source": [
    "p2 = (te(\"Cat_<e,t>(x)\") & te(\"p_t\")) >> te(\"(Exists y: Dog_<e,t>(y_e))\")\n",
    "p2"
   ]
  },
  {
   "cell_type": "markdown",
   "metadata": {},
   "source": [
    "Let's examine in detail what happens when a function and argument combine."
   ]
  },
  {
   "cell_type": "code",
   "execution_count": null,
   "metadata": {
    "collapsed": false
   },
   "outputs": [],
   "source": [
    "catf = meta.LFun(types.type_e, te(\"Cat(x_e)\"), \"x\")\n",
    "catf"
   ]
  },
  {
   "cell_type": "code",
   "execution_count": null,
   "metadata": {
    "collapsed": false
   },
   "outputs": [],
   "source": [
    "catf(te(\"y_e\"))"
   ]
  },
  {
   "cell_type": "markdown",
   "metadata": {},
   "source": [
    "Building a function-argument expression builds a complex, unreduced expression.  This can be explicitly reduced (note that the _reduce_all_ function applies this recursively):"
   ]
  },
  {
   "cell_type": "code",
   "execution_count": null,
   "metadata": {
    "collapsed": false
   },
   "outputs": [],
   "source": [
    "catf(te(\"y_e\")).reduce()"
   ]
  },
  {
   "cell_type": "code",
   "execution_count": null,
   "metadata": {
    "collapsed": false
   },
   "outputs": [],
   "source": [
    "(catf(te(\"y_e\")).reduce()).derivation"
   ]
  },
  {
   "cell_type": "markdown",
   "metadata": {},
   "source": [
    "The metalanguage supports some basic type inference.  Not that this happens already on combination of a function and argument into an unreduced expression, not on beta-reduction."
   ]
  },
  {
   "cell_type": "code",
   "execution_count": null,
   "metadata": {
    "collapsed": false
   },
   "outputs": [],
   "source": [
    "%lamb ttest = L x_? : P_<?,t>(x) # type <?,t>\n",
    "%lamb tvar = y_t\n",
    "r = ttest(tvar)\n",
    "ltx_print(r, \"\", \"<b>Derivation:</b>\", r.derivation, r.type)"
   ]
  },
  {
   "cell_type": "code",
   "execution_count": null,
   "metadata": {
    "collapsed": false
   },
   "outputs": [],
   "source": [
    "ltx_print(r.reduce(), \"\", \"<b>Derivation:</b>\", r.reduce().derivation)"
   ]
  },
  {
   "cell_type": "markdown",
   "metadata": {},
   "source": [
    "Just to unpack this, (some) steps internal to a derivation are stored as a property on a TypedExpr:"
   ]
  },
  {
   "cell_type": "code",
   "execution_count": null,
   "metadata": {
    "collapsed": false
   },
   "outputs": [],
   "source": [
    "r.reduce().derivation"
   ]
  },
  {
   "cell_type": "markdown",
   "metadata": {},
   "source": [
    "&nbsp;\n",
    "\n",
    "## Part 3: composition systems for an object language ##\n",
    "\n",
    " * Focus on type-driven composition, current syntactic implementation fairly minimal\n",
    " * No shortage of ways to extend this.\n",
    "\n",
    "Key class(/mixin): _Composable_.  Some key subclasses:\n",
    "\n",
    " * _Item_: representation of a lexical item\n",
    " * _BinaryComposite_: result of composing any two _Composables_ using a single composition method.  Inherits from _nltk.Tree_!\n",
    " * _CompositionResult_: result of composing any two _Composables_ -- may represent multiple possible composition paths\n",
    "\n",
    "Key class: _CompositionSystem_.  Describes a set of composition operations."
   ]
  },
  {
   "cell_type": "code",
   "execution_count": null,
   "metadata": {
    "collapsed": false
   },
   "outputs": [],
   "source": [
    "# none of this is strictly necessary, the built-in library already provides effectively this system.\n",
    "pm = lang.BinaryCompositionOp(\"PM\", lang.pm_fun, commutative=False, reduce=True)\n",
    "fa = lang.BinaryCompositionOp(\"FA\", lang.fa_fun, reduce=True)\n",
    "pa = lang.BinaryCompositionOp(\"PA\", lang.pa_fun, allow_none=True)\n",
    "demo_hk_system = lang.CompositionSystem(name=\"demo system\", rules=[fa, pm, pa])\n",
    "lang.set_system(demo_hk_system)\n",
    "demo_hk_system"
   ]
  },
  {
   "cell_type": "code",
   "execution_count": null,
   "metadata": {
    "collapsed": false
   },
   "outputs": [],
   "source": []
  },
  {
   "cell_type": "code",
   "execution_count": null,
   "metadata": {
    "collapsed": false
   },
   "outputs": [],
   "source": [
    "%%lamb\n",
    "||cat|| = L x_e: Cat(x)\n",
    "||gray|| = L x_e: Gray(x)\n",
    "||john|| = John_e\n",
    "||julius|| = Julius_e\n",
    "||inP|| = L x_e : L y_e : In(y, x)\n",
    "||texas|| = Texas_e\n",
    "||isV|| = L p_<e,t> : p"
   ]
  },
  {
   "cell_type": "code",
   "execution_count": null,
   "metadata": {
    "collapsed": false
   },
   "outputs": [],
   "source": []
  },
  {
   "cell_type": "markdown",
   "metadata": {},
   "source": [
    "In the purely type-driven mode, composition is triggered by using the '*' operator on a composable."
   ]
  },
  {
   "cell_type": "code",
   "execution_count": null,
   "metadata": {
    "collapsed": false
   },
   "outputs": [],
   "source": [
    "inP * texas"
   ]
  },
  {
   "cell_type": "code",
   "execution_count": null,
   "metadata": {
    "collapsed": false
   },
   "outputs": [],
   "source": [
    "sentence1 = julius * (isV * (inP * texas))\n",
    "sentence1"
   ]
  },
  {
   "cell_type": "code",
   "execution_count": null,
   "metadata": {
    "collapsed": false
   },
   "outputs": [],
   "source": [
    "sentence1.trace()"
   ]
  },
  {
   "cell_type": "markdown",
   "metadata": {},
   "source": [
    "I have temporarily disabled the fact that standard PM is symmetric/commutative (because of conjunction), to illustrated multiple composition paths:"
   ]
  },
  {
   "cell_type": "code",
   "execution_count": null,
   "metadata": {
    "collapsed": false
   },
   "outputs": [],
   "source": [
    "gray * cat"
   ]
  },
  {
   "cell_type": "code",
   "execution_count": null,
   "metadata": {
    "collapsed": false
   },
   "outputs": [],
   "source": [
    "gray * (cat * (inP * texas))"
   ]
  },
  {
   "cell_type": "code",
   "execution_count": null,
   "metadata": {
    "collapsed": false
   },
   "outputs": [],
   "source": [
    "a = lang.Item(\"a\", lang.isV.content) # identity function for copula as well\n",
    "isV * (a * (gray * cat * (inP * texas)))"
   ]
  },
  {
   "cell_type": "code",
   "execution_count": null,
   "metadata": {
    "collapsed": false
   },
   "outputs": [],
   "source": [
    "np = ((gray * cat) * (inP * texas))\n",
    "vp = (isV * (a * np))\n",
    "sentence2 = julius * vp\n",
    "sentence2"
   ]
  },
  {
   "cell_type": "code",
   "execution_count": null,
   "metadata": {
    "collapsed": false
   },
   "outputs": [],
   "source": [
    "julius * isV # will fail due to type mismatches"
   ]
  },
  {
   "cell_type": "code",
   "execution_count": null,
   "metadata": {
    "collapsed": false
   },
   "outputs": [],
   "source": [
    "sentence1.results[0]"
   ]
  },
  {
   "cell_type": "code",
   "execution_count": null,
   "metadata": {
    "collapsed": false
   },
   "outputs": [],
   "source": [
    "sentence1.results[0].tree()"
   ]
  },
  {
   "cell_type": "code",
   "execution_count": null,
   "metadata": {
    "collapsed": false
   },
   "outputs": [],
   "source": [
    "sentence2.results[0].tree()"
   ]
  },
  {
   "cell_type": "markdown",
   "metadata": {},
   "source": [
    "One of the infamous examples from Heim and Kratzer (names different):\n",
    "\n",
    " * Julius is a gray cat in Texas fond of John.\n",
    " \n",
    "First let's get rid of all the extra readings, to keep this simple."
   ]
  },
  {
   "cell_type": "code",
   "execution_count": null,
   "metadata": {
    "collapsed": false
   },
   "outputs": [],
   "source": [
    "demo_hk_system.get_rule(\"PM\").commutative = True"
   ]
  },
  {
   "cell_type": "code",
   "execution_count": null,
   "metadata": {
    "collapsed": false
   },
   "outputs": [],
   "source": [
    "fond = lang.Item(\"fond\", \"L x_e : L y_e : Fond(y)(x)\")\n",
    "ofP = lang.Item(\"of\", \"L x_e : x\")\n",
    "sentence3 = julius * (isV * (a * (((gray * cat) * (inP * texas)) * (fond * (ofP * john)))))\n",
    "sentence3"
   ]
  },
  {
   "cell_type": "code",
   "execution_count": null,
   "metadata": {
    "collapsed": false
   },
   "outputs": [],
   "source": [
    "sentence3.tree()"
   ]
  },
  {
   "cell_type": "markdown",
   "metadata": {},
   "source": [
    "The _Composite_ class subclasses _nltk.Tree_, and so supports the things that class does.  E.g. []-based paths:"
   ]
  },
  {
   "cell_type": "code",
   "execution_count": null,
   "metadata": {
    "collapsed": false
   },
   "outputs": [],
   "source": [
    "parse_tree3 = sentence3.results[0]\n",
    "parse_tree3[0][1][1].tree()"
   ]
  },
  {
   "cell_type": "markdown",
   "metadata": {},
   "source": [
    "Some basic support for traces."
   ]
  },
  {
   "cell_type": "code",
   "execution_count": null,
   "metadata": {
    "collapsed": false
   },
   "outputs": [],
   "source": [
    "binder = lang.Item(\"23\", None)\n",
    "binder2 = lang.Item(\"5\", None)\n",
    "t = lang.Trace(23, types.type_e)\n",
    "t2 = lang.Trace(5)\n",
    "ltx_print(t, t2, binder)"
   ]
  },
  {
   "cell_type": "code",
   "execution_count": null,
   "metadata": {
    "collapsed": false
   },
   "outputs": [],
   "source": [
    "((t * gray))"
   ]
  },
  {
   "cell_type": "code",
   "execution_count": null,
   "metadata": {
    "collapsed": false
   },
   "outputs": [],
   "source": [
    "b1 = (binder * (binder2 * (t * (lang.inP * t2))))\n",
    "b2 = (binder2 * (binder * (t * (lang.inP * t2))))\n",
    "ltx_print(b1, b2)"
   ]
  },
  {
   "cell_type": "code",
   "execution_count": null,
   "metadata": {
    "collapsed": false
   },
   "outputs": [],
   "source": [
    "b1.trace()"
   ]
  },
  {
   "cell_type": "code",
   "execution_count": null,
   "metadata": {
    "collapsed": true
   },
   "outputs": [],
   "source": [
    "b1.results[0].tree()"
   ]
  },
  {
   "cell_type": "code",
   "execution_count": null,
   "metadata": {
    "collapsed": false
   },
   "outputs": [],
   "source": []
  },
  {
   "cell_type": "markdown",
   "metadata": {},
   "source": [
    "### Composition in tree structures\n",
    "\n",
    "Current work: implementing tree-based computation, and top-down/deferred computation\n",
    "\n",
    "* using nltk Tree objects.\n",
    "* system for deferred / uncertain types -- basic inference over unknown types\n",
    "* arbitrary order of composition expansion.  (Of course, some orders will be far less efficient!)"
   ]
  },
  {
   "cell_type": "code",
   "execution_count": null,
   "metadata": {
    "collapsed": false
   },
   "outputs": [],
   "source": [
    "lang.set_system(lang.hk3_system)"
   ]
  },
  {
   "cell_type": "code",
   "execution_count": null,
   "metadata": {
    "collapsed": false
   },
   "outputs": [],
   "source": [
    "%%lamb\n",
    "||gray|| = L x_e : Gray_<e,t>(x)\n",
    "||cat|| = L x_e : Cat_<e,t>(x)"
   ]
  },
  {
   "cell_type": "code",
   "execution_count": null,
   "metadata": {
    "collapsed": false
   },
   "outputs": [],
   "source": [
    "t2 = Tree(\"S\", [\"NP\", \"VP\"])\n",
    "r2 = lang.hk3_system.compose(t2)\n",
    "r2.tree()"
   ]
  },
  {
   "cell_type": "code",
   "execution_count": null,
   "metadata": {
    "collapsed": false
   },
   "outputs": [],
   "source": [
    "from lamb.tree_mini import Tree # hacked package to work with python 3\n",
    "t = Tree(\"NP\", [\"gray\", Tree(\"N\", [\"cat\"])])\n",
    "t2 = lang.CompositionTree.tree_factory(t)\n",
    "t2"
   ]
  },
  {
   "cell_type": "code",
   "execution_count": null,
   "metadata": {
    "collapsed": false
   },
   "outputs": [],
   "source": [
    "r = lang.hk3_system.compose(t2)\n",
    "r"
   ]
  },
  {
   "cell_type": "code",
   "execution_count": null,
   "metadata": {
    "collapsed": false
   },
   "outputs": [],
   "source": [
    "r.paths()"
   ]
  },
  {
   "cell_type": "code",
   "execution_count": null,
   "metadata": {
    "collapsed": false
   },
   "outputs": [],
   "source": [
    "r = lang.hk3_system.expand_all(t2)\n",
    "r"
   ]
  },
  {
   "cell_type": "code",
   "execution_count": null,
   "metadata": {
    "collapsed": false
   },
   "outputs": [],
   "source": [
    "r.tree()"
   ]
  },
  {
   "cell_type": "code",
   "execution_count": null,
   "metadata": {
    "collapsed": false
   },
   "outputs": [],
   "source": [
    "r.paths()"
   ]
  },
  {
   "cell_type": "markdown",
   "metadata": {},
   "source": [
    "&nbsp;\n",
    "\n",
    "## Some future projects, non-exhaustive ##\n",
    "\n",
    "* complete fragment of Heim and Kratzer\n",
    "* In general: more fragments!\n",
    "* extend fragment coverage.  Some interesting targets where interactivity would be useful to understanding:\n",
    "  * Compositional hamblin semantics (in progress)\n",
    "  * Compositional DRT\n",
    "  * QR\n",
    "* better inference over types.  (Standard algorithms from type-logical grammar?)\n",
    "* variables over types -- for type-flexible denotations.\n",
    "* underlying model theory.\n",
    "* various improvements to the graphics -- trees (d3? graphviz?), interactive widgets (now doable in IPython 2.0), ...\n",
    "* full latex output (trees in tikz-qtree and so on).\n",
    "* better set theory mechanisms\n",
    "* presuppositions and some form of projection (Starting point, Heim and Kratzer)\n",
    "\n",
    "Longer term:\n",
    "\n",
    "* integration with SymPy (?)\n",
    "* improve app version\n",
    "* deeper integration with nltk (once nltk is compatible with python 3)\n",
    "* parsing that makes less use of python `eval`, and is generally less ad-hoc.\n",
    "  * this is an issue where in principle, a language like Haskell is a better choice than python.  But I think the usability / robustness of python and its libraries has the edge here overall, not to mention ipython notebook...\n",
    "* toy spatial language system\n",
    "* side-by-side comparison of e.g. multiple analyses of presupposition projection"
   ]
  },
  {
   "cell_type": "code",
   "execution_count": null,
   "metadata": {
    "collapsed": false
   },
   "outputs": [],
   "source": []
  }
 ],
 "metadata": {
<<<<<<< HEAD
  "name": "",
  "signature": "sha256:37e1f5c234f44d03f67399a8d9b9e63e5a1faeb7d70de9a59a70371ecdbb6da1"
 },
 "nbformat": 3,
 "nbformat_minor": 0,
 "worksheets": [
  {
   "cells": [
    {
     "cell_type": "markdown",
     "metadata": {},
     "source": [
      "#Lamb demo v. 0.9\n",
      "##Author: Kyle Rawlins\n",
      "\n",
      "Last updated April, 2014. History:\n",
      "\n",
      " * 0.5: first version\n",
      " * 0.6: updated to work with refactored class hierarchy (Apr 2013)\n",
      " * 0.6.1: small fixes to adapt to changes in various places (Sep 2013)\n",
      " * 0.7: various fixes to work with alpha release (Jan 2014)\n",
      " * 0.9: substantial updates, merge content from LSA poster (Apr 2014)\n",
      " * 0.95: substantial updates for a series of demos in Apr-May 2014\n",
      " \n",
      "To run through this demo, use shift-enter (runs and moves to next cell).  If you run things out of order, you may encounter problems (missing variables etc.)\n",
      "\n",
      "Note: this should always be saved in the repository without output."
     ]
    },
    {
     "cell_type": "code",
     "collapsed": false,
     "input": [
      "reload_lamb()\n",
      "from lamb.types import TypeMismatch, type_e, type_t, type_property\n",
      "from lamb.meta import TypedTerm, TypedExpr, LFun, CustomTerm"
     ],
     "language": "python",
     "metadata": {},
     "outputs": []
    },
    {
     "cell_type": "code",
     "collapsed": false,
     "input": [
      "# Just some basic configuration\n",
      "meta.constants_use_custom(False)\n",
      "lang.bracket_setting = lang.BRACKET_FANCY"
     ],
     "language": "python",
     "metadata": {},
     "outputs": []
    },
    {
     "cell_type": "markdown",
     "metadata": {},
     "source": [
      "# First pitch\n",
      "\n",
      "Have you ever wanted to type something like this in, and have it actually do something?"
     ]
    },
    {
     "cell_type": "code",
     "collapsed": false,
     "input": [
      "%%lamb\n",
      "||every|| = \u03bb f_<e,t> : \u03bb g_<e,t> : Forall x_e : f(x) >> g(x)\n",
      "||student|| = L x_e : Student(x)\n",
      "||danced|| = L x_e : Danced(x)"
     ],
     "language": "python",
     "metadata": {},
     "outputs": []
    },
    {
     "cell_type": "code",
     "collapsed": false,
     "input": [
      "r = ((every * student) * danced)\n",
      "r"
     ],
     "language": "python",
     "metadata": {},
     "outputs": []
    },
    {
     "cell_type": "code",
     "collapsed": false,
     "input": [
      "r.tree()"
     ],
     "language": "python",
     "metadata": {},
     "outputs": []
    },
    {
     "cell_type": "markdown",
     "metadata": {},
     "source": [
      "# Two problems in formal semantics #\n",
      "\n",
      "1. Type-driven computation could be a lot easier to visualize and check.  (Q: could it be made too easy?)\n",
      "\n",
      "2. Grammar fragments as in Montague Grammar: good idea in principle, hard to use in practice.\n",
      "\n",
      "  * A **fragment** is a *complete* formalization of *sublanguage* consisting of the *key relevant phenomena* for the problem at hand.  (Potential problem-points italicized.)\n",
      "\n",
      "Solution: a system for developing interactive fragments: \"*IPython Lambda Notebook*\"\n",
      "\n",
      "* Creator can work interactively with analysis -- accelerate development, limit time spent on tedious details.\n",
      "* Reader can explore derivations in ways that are not typically possible in typical paper format.\n",
      "* Creator and reader can be certain that derivations work, verified by the system.\n",
      "* Bring closer together formal semantics and computational modeling.\n",
      "\n",
      "Inspired by:\n",
      "\n",
      " * Von Eijck and Unger (2013): implementation of compositional semantics in Haskell.  No interface (beyond standard Haskell terminal); great if you like Haskell.  Introduced the idea of a fragment in digital form.\n",
      " * UPenn Lambda calculator (Champollion, Tauberer, and Romero 2007): teaching oriented.  (Now under development again.)\n",
      " * `nltk.sem`: implementation of the lambda calculus with a typed metalanguage, interface with theorem provers.  No interactive interface.\n",
      " * Jealousy of R studio, Matlab, Mathematica, etc.\n",
      "\n",
      "### The role of formalism & fragments ###\n",
      "\n",
      "What does *formal* mean in semantics?  What properties should a theory have?\n",
      "\n",
      " 1. Mathematically precise (lambda calculus, type theory, logic, model theory(?), ...)\n",
      " 2. Complete (covers \"all\" the relevant data).\n",
      " 3. Predictive (like any scientific theory).\n",
      " 4. Consistent, or at least compatible (with itself, analyses of other phenomena, some unifying conception of the grammar).\n",
      " \n",
      "The *method of fragments* (Partee 1979, Partee and Hendriks 1997) provides a structure for meeting these criteria.\n",
      "\n",
      " * Paper with a fragment provides a working system.  (Probably.)\n",
      " * Explicit outer bound for empirical coverage.\n",
      " * Integration with a particular theory of grammar.  (To some extent.)\n",
      " * Explicit answer to many detailed questions not necessarily dealt with in the text.\n",
      " \n",
      "**Claim**: fragments are a method of replicability, similar to a computational modeller providing their model.\n",
      "\n",
      " * To be clear, a fragment is neither necessary nor sufficient for having a good theory / analysis / paper...\n",
      "\n",
      "Additional benefit: useful internal check for researcher.\n",
      "\n",
      ">\"...But I feel strongly that it is important to try to [work with fully explicit fragments] periodically, because otherwise it is extremely easy to think that you have a solution to a problem when in fact you don't.\" (Partee 1979, p. 41)\n",
      "\n",
      "### The challenges of fragments\n",
      "\n",
      "Part 1 of the above quote:\n",
      "\n",
      ">\"It can be very frustrating to try to specify frameworks and fragments explicitly; this project has not been entirely rewarding.  I would not recommend that one always work with the constraint of full explicitness.\" (Ibid.)\n",
      "\n",
      " * Fragments can be tedious and time-consuming to write (not to mention hard).\n",
      " * Fragments as traditionally written are in practice not easy for a reader to use.\n",
      " \n",
      "   - Dense/unapproachable.  With exactness can come a huge chunk of hard-to-digest formalism.  E.g. Partee (1979), about 10% of the paper.\n",
      "   - Monolithic/non-modular.  For the specified sublanguage, everything specified.  Outside the bounds of the sublanguage, nothing specified.  How does the theory fit in with others?\n",
      "   - Exact opposite of the modern method -- researchers typically hold most aspects of the grammar constant (implicitly) while changing a few key points.  (*Portner and Partee intro*)\n",
      "\n",
      "**Summary:** In practice, the typical payoff for neither the reader nor the writer of a fragment exceeded the effort.\n"
     ]
    },
    {
     "cell_type": "markdown",
     "metadata": {},
     "source": [
      "# A solution: digital fragments\n",
      "\n",
      "Von Eijck and Unger 2010: specify a fragment in digital form.\n",
      "\n",
      "* They use Haskell.  Type system of Haskell extremely well-suited to natural language semantics.\n",
      "* (Provocative statement) Interface, learning curve of Haskell not well suited to semanticists (or most people)?\n",
      "\n",
      "### Benefits of digital fragments (in principle)\n",
      "\n",
      "* Interactive.\n",
      "* Easy to distribute, adapt, modify.\n",
      "* Possibility of modularity.  (E.g. abstract a 'library' for compositional systems away from the analysis of a particular phenomenon.)\n",
      "* Bring closer together the CogSci idea of a 'computational model' to the project of natural language semantics.\n",
      "* Connections to computational semantics. (weak..)\n",
      "\n",
      "### What sorts of things might we want in a fragment / system for fragments?\n",
      "\n",
      "* Typed lambda calculus.\n",
      "* Logic / logical metalanguage.\n",
      "* Framework for semantic composition.  (Broad...)\n",
      "* Model theory? (x)\n",
      "* Interface with theorem provers? (x)\n",
      "\n",
      "IPython Lambda Notebook aims to provide these tools in a usable, interactive, format.\n",
      "\n",
      "* Choose Python, rather than Haskell/Java.  Easy learning curve, rapid prototyping, existence of IPython.\n",
      "\n",
      "**Layer 1**: interface using IPython Notebook.\n",
      "\n",
      "**Layer 2**: flexible typed metalanguage.\n",
      "\n",
      "**Layer 3**: composition system for object language, building on layer 2."
     ]
    },
    {
     "cell_type": "markdown",
     "metadata": {},
     "source": [
      "## Layer 1: an interface using IPython Notebook (Perez and Granger 2007) ##\n",
      "\n",
      " * Client-server system where an IPython \"kernel\" is running in the background.\n",
      " * Page broken down into cells in which can be entered python code, markdown code, raw text, other formats.\n",
      " * IPython: supports display of graphical representations of python objects.  (*Just-released IPython 2.0*: Javascript widgets!)\n",
      " * Most importantly, notebook uses the \"MathJax\" framework to enable it to render most math-mode latex.  Can have python objects automatically generate decent-looking formulas.  Can use latex math mode in documentation as well (e.g. $\\lambda x \\in D_e : \\mathit{CAT}(x)$)\n",
      "\n",
      "This all basically worked off-the-shelf.\n",
      "\n",
      "* Bulk of interface work so far: rendering code for logical and compositional representations.\n",
      "* Future: interactive widgets, packaging as an app.  Branding."
     ]
    },
    {
     "cell_type": "code",
     "collapsed": false,
     "input": [
      "meta.pmw_test1"
     ],
     "language": "python",
     "metadata": {},
     "outputs": []
    },
    {
     "cell_type": "code",
     "collapsed": false,
     "input": [
      "meta.pmw_test1._repr_latex_()"
     ],
     "language": "python",
     "metadata": {},
     "outputs": []
    },
    {
     "cell_type": "markdown",
     "metadata": {},
     "source": [
      "&nbsp;\n",
      "\n",
      "## Part 2: a typed metalanguage ##"
     ]
    },
    {
     "cell_type": "markdown",
     "metadata": {},
     "source": [
      "Starting point (2012): a few implementations of things like predicate logic do exist, this is an intro AI exercise sometimes.  I started with the [AIMA python](http://code.google.com/p/aima-python/) _Expr_ class, based on the standard Russell and Norvig AI text.  But, had to scrap most of it.  Another starting point would have been `nltk.sem` (I was unaware of its existence at the time.) \n",
      "\n",
      "Preface cell with `%%lamb` to enter metalanguage formulas directly."
     ]
    },
    {
     "cell_type": "code",
     "collapsed": false,
     "input": [
      "%%lamb reset\n",
      "x = x_e # define x to have this type"
     ],
     "language": "python",
     "metadata": {},
     "outputs": []
    },
    {
     "cell_type": "code",
     "collapsed": false,
     "input": [
      "x.type"
     ],
     "language": "python",
     "metadata": {},
     "outputs": []
    },
    {
     "cell_type": "code",
     "collapsed": false,
     "input": [
      "%%lamb\n",
      "test1 = L p_t : L x_e : P(x) & p # based on a Partee et al example\n",
      "test1b = L x_e : P(x) & Q(x)\n",
      "t2 = Q(x_e)"
     ],
     "language": "python",
     "metadata": {},
     "outputs": []
    },
    {
     "cell_type": "markdown",
     "metadata": {},
     "source": [
      "These are now registered as variables in the python namespace and can be manipulated directly.  A typed lambda calculus is fully implemented with all that that entails.\n",
      "\n",
      "(Notice that beta reduction works properly, i.e. bound $x$ in the function is renamed.)"
     ]
    },
    {
     "cell_type": "code",
     "collapsed": false,
     "input": [
      "test1(t2)"
     ],
     "language": "python",
     "metadata": {},
     "outputs": []
    },
    {
     "cell_type": "code",
     "collapsed": false,
     "input": [
      "test1(t2).reduce()"
     ],
     "language": "python",
     "metadata": {},
     "outputs": []
    },
    {
     "cell_type": "code",
     "collapsed": false,
     "input": [
      "%%lamb\n",
      "catf = L x_e: Cat(x)\n",
      "dogf = \u03bbx: Dog(x_e)"
     ],
     "language": "python",
     "metadata": {},
     "outputs": []
    },
    {
     "cell_type": "code",
     "collapsed": false,
     "input": [
      "(catf(x)).type"
     ],
     "language": "python",
     "metadata": {},
     "outputs": []
    },
    {
     "cell_type": "code",
     "collapsed": false,
     "input": [
      "catf.type"
     ],
     "language": "python",
     "metadata": {},
     "outputs": []
    },
    {
     "cell_type": "markdown",
     "metadata": {},
     "source": [
      "Type checking of course is a part of all this:"
     ]
    },
    {
     "cell_type": "code",
     "collapsed": false,
     "input": [
      "result = None\n",
      "try:\n",
      "    result = test1(x) # function is type <t<et>> so will trigger a type mismatch.  This is a python exception so adds all sorts of extraneous stuff, but look to the bottom\n",
      "except TypeMismatch as e:\n",
      "    result = e\n",
      "result"
     ],
     "language": "python",
     "metadata": {},
     "outputs": []
    },
    {
     "cell_type": "markdown",
     "metadata": {},
     "source": [
      "A more complex expression:"
     ]
    },
    {
     "cell_type": "code",
     "collapsed": false,
     "input": [
      "%%lamb\n",
      "p2 = (Cat_<e,t>(x_e) & p_t) >> (Exists y: Dog_<e,t>(y_e))"
     ],
     "language": "python",
     "metadata": {},
     "outputs": []
    },
    {
     "cell_type": "markdown",
     "metadata": {},
     "source": [
      "What is going on behind the scenes?  The objects manipulated are recursively structured python objects of class TypedExpr.\n",
      "\n",
      "Class _TypedExpr_: parent class for typed expressions.  Key subclasses:\n",
      "\n",
      "* BinaryOpExpr: parent class for things like conjunction.\n",
      "* TypedTerm: variables, constants of arbitrary type\n",
      "* BindingOp: operators that bind a single variable\n",
      "  * LFun: lambda expression\n",
      "\n",
      "Many straightforward expressions can be parsed.  Most expressions are created using a call to TypedExpr.factory, which is abbreviated as \"te\" in the following examples.  The `%%lamb` magic is calling this behind the scenes.\n",
      "\n",
      "Three ways of instantiating a variable `x` of type `e`:"
     ]
    },
    {
     "cell_type": "code",
     "collapsed": false,
     "input": [
      "%%lamb \n",
      "x = x_e # use cell magic"
     ],
     "language": "python",
     "metadata": {},
     "outputs": []
    },
    {
     "cell_type": "code",
     "collapsed": false,
     "input": [
      "x = te(\"x_e\") # use factory function to parse string\n",
      "x"
     ],
     "language": "python",
     "metadata": {},
     "outputs": []
    },
    {
     "cell_type": "code",
     "collapsed": false,
     "input": [
      "x = meta.TypedTerm(\"x\", types.type_e) # use object constructer\n",
      "x"
     ],
     "language": "python",
     "metadata": {},
     "outputs": []
    },
    {
     "cell_type": "markdown",
     "metadata": {},
     "source": [
      "Various convenience python operators are overloaded, including functional calls.  Here is an example repeated from earlier in two forms:"
     ]
    },
    {
     "cell_type": "code",
     "collapsed": false,
     "input": [
      "%%lamb\n",
      "p2 = (Cat_<e,t>(x_e) & p_t) >> (Exists y: Dog_<e,t>(y_e))"
     ],
     "language": "python",
     "metadata": {},
     "outputs": []
    },
    {
     "cell_type": "code",
     "collapsed": false,
     "input": [
      "p2 = (te(\"Cat_<e,t>(x)\") & te(\"p_t\")) >> te(\"(Exists y: Dog_<e,t>(y_e))\")\n",
      "p2"
     ],
     "language": "python",
     "metadata": {},
     "outputs": []
    },
    {
     "cell_type": "markdown",
     "metadata": {},
     "source": [
      "Let's examine in detail what happens when a function and argument combine."
     ]
    },
    {
     "cell_type": "code",
     "collapsed": false,
     "input": [
      "catf = meta.LFun(types.type_e, te(\"Cat(x_e)\"), \"x\")\n",
      "catf"
     ],
     "language": "python",
     "metadata": {},
     "outputs": []
    },
    {
     "cell_type": "code",
     "collapsed": false,
     "input": [
      "catf(te(\"y_e\"))"
     ],
     "language": "python",
     "metadata": {},
     "outputs": []
    },
    {
     "cell_type": "markdown",
     "metadata": {},
     "source": [
      "Building a function-argument expression builds a complex, unreduced expression.  This can be explicitly reduced (note that the _reduce_all_ function applies this recursively):"
     ]
    },
    {
     "cell_type": "code",
     "collapsed": false,
     "input": [
      "catf(te(\"y_e\")).reduce()"
     ],
     "language": "python",
     "metadata": {},
     "outputs": []
    },
    {
     "cell_type": "code",
     "collapsed": false,
     "input": [
      "(catf(te(\"y_e\")).reduce()).derivation"
     ],
     "language": "python",
     "metadata": {},
     "outputs": []
    },
    {
     "cell_type": "markdown",
     "metadata": {},
     "source": [
      "The metalanguage supports some basic type inference.  Not that this happens already on combination of a function and argument into an unreduced expression, not on beta-reduction."
     ]
    },
    {
     "cell_type": "code",
     "collapsed": false,
     "input": [
      "%lamb ttest = L x_X : P_<X,t>(x) # type <?,t>\n",
      "%lamb tvar = y_t\n",
      "r = ttest(tvar).reduce_all()\n",
      "ltx_print(ttest, \"\", \"Derivation:\", r.derivation, r.type)"
     ],
     "language": "python",
     "metadata": {},
     "outputs": []
    },
    {
     "cell_type": "markdown",
     "metadata": {},
     "source": [
      "Just to unpack this, (some) steps internal to a derivation are stored as a property on a TypedExpr:"
     ]
    },
    {
     "cell_type": "code",
     "collapsed": false,
     "input": [
      "r.reduce().derivation.trace()"
     ],
     "language": "python",
     "metadata": {},
     "outputs": []
    },
    {
     "cell_type": "markdown",
     "metadata": {},
     "source": [
      "&nbsp;\n",
      "\n",
      "## Part 3: composition systems for an object language ##\n",
      "\n",
      " * Focus on type-driven composition, current syntactic implementation fairly minimal\n",
      " * No shortage of ways to extend this.\n",
      "\n",
      "Key class(/mixin): _Composable_.  Some key subclasses:\n",
      "\n",
      " * _Item_: representation of a lexical item\n",
      " * _BinaryComposite_: result of composing any two _Composables_ using a single composition method.  Inherits from _nltk.Tree_!\n",
      " * _CompositionResult_: result of composing any two _Composables_ -- may represent multiple possible composition paths\n",
      "\n",
      "Key class: _CompositionSystem_.  Describes a set of composition operations."
     ]
    },
    {
     "cell_type": "code",
     "collapsed": false,
     "input": [
      "# none of this is strictly necessary, the built-in library already provides effectively this system.\n",
      "pm = lang.BinaryCompositionOp(\"PM\", lang.pm_fun, commutative=False, reduce=True)\n",
      "fa = lang.BinaryCompositionOp(\"FA\", lang.fa_fun, reduce=True)\n",
      "pa = lang.BinaryCompositionOp(\"PA\", lang.pa_fun, allow_none=True)\n",
      "demo_hk_system = lang.CompositionSystem(name=\"demo system\", rules=[fa, pm, pa])\n",
      "lang.set_system(demo_hk_system)\n",
      "demo_hk_system"
     ],
     "language": "python",
     "metadata": {},
     "outputs": []
    },
    {
     "cell_type": "code",
     "collapsed": false,
     "input": [],
     "language": "python",
     "metadata": {},
     "outputs": []
    },
    {
     "cell_type": "code",
     "collapsed": false,
     "input": [
      "%%lamb\n",
      "||cat|| = L x_e: Cat(x)\n",
      "||gray|| = L x_e: Gray(x)\n",
      "||john|| = John_e\n",
      "||julius|| = Julius_e\n",
      "||inP|| = L x_e : L y_e : In(y, x)\n",
      "||texas|| = Texas_e\n",
      "||isV|| = L p_<e,t> : p"
     ],
     "language": "python",
     "metadata": {},
     "outputs": []
    },
    {
     "cell_type": "code",
     "collapsed": false,
     "input": [],
     "language": "python",
     "metadata": {},
     "outputs": []
    },
    {
     "cell_type": "markdown",
     "metadata": {},
     "source": [
      "In the purely type-driven mode, composition is triggered by using the '*' operator on a composable."
     ]
    },
    {
     "cell_type": "code",
     "collapsed": false,
     "input": [
      "inP * texas"
     ],
     "language": "python",
     "metadata": {},
     "outputs": []
    },
    {
     "cell_type": "code",
     "collapsed": false,
     "input": [
      "sentence1 = julius * (isV * (inP * texas))\n",
      "sentence1"
     ],
     "language": "python",
     "metadata": {},
     "outputs": []
    },
    {
     "cell_type": "code",
     "collapsed": false,
     "input": [
      "sentence1.trace()"
     ],
     "language": "python",
     "metadata": {},
     "outputs": []
    },
    {
     "cell_type": "markdown",
     "metadata": {},
     "source": [
      "I have temporarily disabled the fact that standard PM is symmetric/commutative (because of conjunction), to illustrated multiple composition paths:"
     ]
    },
    {
     "cell_type": "code",
     "collapsed": false,
     "input": [
      "gray * cat"
     ],
     "language": "python",
     "metadata": {},
     "outputs": []
    },
    {
     "cell_type": "code",
     "collapsed": false,
     "input": [
      "gray * (cat * (inP * texas))"
     ],
     "language": "python",
     "metadata": {},
     "outputs": []
    },
    {
     "cell_type": "code",
     "collapsed": false,
     "input": [
      "a = lang.Item(\"a\", lang.isV.content) # identity function for copula as well\n",
      "isV * (a * (gray * cat * (inP * texas)))"
     ],
     "language": "python",
     "metadata": {},
     "outputs": []
    },
    {
     "cell_type": "code",
     "collapsed": false,
     "input": [
      "np = ((gray * cat) * (inP * texas))\n",
      "vp = (isV * (a * np))\n",
      "sentence2 = julius * vp\n",
      "sentence2"
     ],
     "language": "python",
     "metadata": {},
     "outputs": []
    },
    {
     "cell_type": "code",
     "collapsed": false,
     "input": [
      "julius * isV # will fail due to type mismatches"
     ],
     "language": "python",
     "metadata": {},
     "outputs": []
    },
    {
     "cell_type": "code",
     "collapsed": false,
     "input": [
      "sentence1.results[0]"
     ],
     "language": "python",
     "metadata": {},
     "outputs": []
    },
    {
     "cell_type": "code",
     "collapsed": false,
     "input": [
      "sentence1.results[0].tree()"
     ],
     "language": "python",
     "metadata": {},
     "outputs": []
    },
    {
     "cell_type": "code",
     "collapsed": false,
     "input": [
      "sentence2.results[0].tree()"
     ],
     "language": "python",
     "metadata": {},
     "outputs": []
    },
    {
     "cell_type": "markdown",
     "metadata": {},
     "source": [
      "One of the infamous examples from Heim and Kratzer (names different):\n",
      "\n",
      " * Julius is a gray cat in Texas fond of John.\n",
      " \n",
      "First let's get rid of all the extra readings, to keep this simple."
     ]
    },
    {
     "cell_type": "code",
     "collapsed": false,
     "input": [
      "demo_hk_system.get_rule(\"PM\").commutative = True"
     ],
     "language": "python",
     "metadata": {},
     "outputs": []
    },
    {
     "cell_type": "code",
     "collapsed": false,
     "input": [
      "fond = lang.Item(\"fond\", \"L x_e : L y_e : Fond(y, x)\")\n",
      "ofP = lang.Item(\"of\", \"L x_e : x\")\n",
      "sentence3 = julius * (isV * (a * (((gray * cat) * (inP * texas)) * (fond * (ofP * john)))))\n",
      "sentence3"
     ],
     "language": "python",
     "metadata": {},
     "outputs": []
    },
    {
     "cell_type": "code",
     "collapsed": false,
     "input": [
      "(((((gray * cat) * (inP * texas)) * (fond * (ofP * john)))))"
     ],
     "language": "python",
     "metadata": {},
     "outputs": []
    },
    {
     "cell_type": "code",
     "collapsed": false,
     "input": [
      "sentence3.tree()"
     ],
     "language": "python",
     "metadata": {},
     "outputs": []
    },
    {
     "cell_type": "markdown",
     "metadata": {},
     "source": [
      "The _Composite_ class subclasses _nltk.Tree_, and so supports the things that class does.  E.g. []-based paths:"
     ]
    },
    {
     "cell_type": "code",
     "collapsed": false,
     "input": [
      "parse_tree3 = sentence3.results[0]\n",
      "parse_tree3[0][1][1].tree()"
     ],
     "language": "python",
     "metadata": {},
     "outputs": []
    },
    {
     "cell_type": "markdown",
     "metadata": {},
     "source": [
      "Some basic support for traces."
     ]
    },
    {
     "cell_type": "code",
     "collapsed": false,
     "input": [
      "binder = lang.Item(\"23\", None)\n",
      "binder2 = lang.Item(\"5\", None)\n",
      "t = lang.Trace(23, types.type_e)\n",
      "t2 = lang.Trace(5)\n",
      "ltx_print(t, t2, binder)"
     ],
     "language": "python",
     "metadata": {},
     "outputs": []
    },
    {
     "cell_type": "code",
     "collapsed": false,
     "input": [
      "((t * gray))"
     ],
     "language": "python",
     "metadata": {},
     "outputs": []
    },
    {
     "cell_type": "code",
     "collapsed": false,
     "input": [
      "b1 = (binder * (binder2 * (t * (lang.inP * t2))))\n",
      "b2 = (binder2 * (binder * (t * (lang.inP * t2))))\n",
      "ltx_print(b1, b2)"
     ],
     "language": "python",
     "metadata": {},
     "outputs": []
    },
    {
     "cell_type": "code",
     "collapsed": false,
     "input": [
      "b1.trace()"
     ],
     "language": "python",
     "metadata": {},
     "outputs": []
    },
    {
     "cell_type": "code",
     "collapsed": true,
     "input": [
      "b1.results[0].tree()"
     ],
     "language": "python",
     "metadata": {},
     "outputs": []
    },
    {
     "cell_type": "code",
     "collapsed": false,
     "input": [],
     "language": "python",
     "metadata": {},
     "outputs": []
    },
    {
     "cell_type": "markdown",
     "metadata": {},
     "source": [
      "### Composition in tree structures\n",
      "\n",
      "Current work: implementing tree-based computation, and top-down/deferred computation\n",
      "\n",
      "* using nltk Tree objects.\n",
      "* system for deferred / uncertain types -- basic inference over unknown types\n",
      "* arbitrary order of composition expansion.  (Of course, some orders will be far less efficient!)"
     ]
    },
    {
     "cell_type": "code",
     "collapsed": false,
     "input": [
      "lang.set_system(lang.hk3_system)"
     ],
     "language": "python",
     "metadata": {},
     "outputs": []
    },
    {
     "cell_type": "code",
     "collapsed": false,
     "input": [
      "%%lamb\n",
      "||gray|| = L x_e : Gray_<e,t>(x)\n",
      "||cat|| = L x_e : Cat_<e,t>(x)"
     ],
     "language": "python",
     "metadata": {},
     "outputs": []
    },
    {
     "cell_type": "code",
     "collapsed": false,
     "input": [
      "t2 = Tree(\"S\", [\"NP\", \"VP\"])\n",
      "r2 = lang.hk3_system.compose(t2)\n",
      "r2.tree()"
     ],
     "language": "python",
     "metadata": {},
     "outputs": []
    },
    {
     "cell_type": "code",
     "collapsed": false,
     "input": [
      "from lamb.tree_mini import Tree # hacked package to work with python 3\n",
      "t = Tree(\"NP\", [\"gray\", Tree(\"N\", [\"cat\"])])\n",
      "t2 = lang.CompositionTree.tree_factory(t)\n",
      "t2"
     ],
     "language": "python",
     "metadata": {},
     "outputs": []
    },
    {
     "cell_type": "code",
     "collapsed": false,
     "input": [
      "r = lang.hk3_system.compose(t2)\n",
      "r"
     ],
     "language": "python",
     "metadata": {},
     "outputs": []
    },
    {
     "cell_type": "code",
     "collapsed": false,
     "input": [
      "r.paths()"
     ],
     "language": "python",
     "metadata": {},
     "outputs": []
    },
    {
     "cell_type": "code",
     "collapsed": false,
     "input": [
      "r = lang.hk3_system.expand_all(t2)\n",
      "r"
     ],
     "language": "python",
     "metadata": {},
     "outputs": []
    },
    {
     "cell_type": "code",
     "collapsed": false,
     "input": [
      "r.tree()"
     ],
     "language": "python",
     "metadata": {},
     "outputs": []
    },
    {
     "cell_type": "code",
     "collapsed": false,
     "input": [
      "r.paths()"
     ],
     "language": "python",
     "metadata": {},
     "outputs": []
    },
    {
     "cell_type": "markdown",
     "metadata": {},
     "source": [
      "&nbsp;\n",
      "\n",
      "## Some future projects, non-exhaustive ##\n",
      "\n",
      "* complete fragment of Heim and Kratzer\n",
      "* In general: more fragments!\n",
      "* extend fragment coverage.  Some interesting targets where interactivity would be useful to understanding:\n",
      "  * Compositional hamblin semantics (in progress)\n",
      "  * Compositional DRT\n",
      "  * QR\n",
      "* better inference over types.  (Standard algorithms from type-logical grammar?)\n",
      "* variables over types -- for type-flexible denotations.\n",
      "* underlying model theory.\n",
      "* various improvements to the graphics -- trees (d3? graphviz?), interactive widgets (now doable in IPython 2.0), ...\n",
      "* full latex output (trees in tikz-qtree and so on).\n",
      "* better set theory mechanisms\n",
      "* presuppositions and some form of projection (Starting point, Heim and Kratzer)\n",
      "\n",
      "Longer term:\n",
      "\n",
      "* integration with SymPy (?)\n",
      "* improve app version\n",
      "* deeper integration with nltk (once nltk is compatible with python 3)\n",
      "* parsing that makes less use of python `eval`, and is generally less ad-hoc.\n",
      "  * this is an issue where in principle, a language like Haskell is a better choice than python.  But I think the usability / robustness of python and its libraries has the edge here overall, not to mention ipython notebook...\n",
      "* toy spatial language system\n",
      "* side-by-side comparison of e.g. multiple analyses of presupposition projection"
     ]
    },
    {
     "cell_type": "code",
     "collapsed": false,
     "input": [],
     "language": "python",
     "metadata": {},
     "outputs": []
    }
   ],
   "metadata": {}
=======
  "kernelspec": {
   "display_name": "Lambda Notebook (Python 3)",
   "language": "python",
   "name": "lambda-notebook"
  },
  "language_info": {
   "codemirror_mode": {
    "name": "ipython",
    "version": 3
   },
   "file_extension": ".py",
   "mimetype": "text/x-python",
   "name": "python",
   "nbconvert_exporter": "python",
   "pygments_lexer": "ipython3",
   "version": "3.3.4"
>>>>>>> ee0faab6
  }
 },
 "nbformat": 4,
 "nbformat_minor": 0
}<|MERGE_RESOLUTION|>--- conflicted
+++ resolved
@@ -1114,1066 +1114,6 @@
   }
  ],
  "metadata": {
-<<<<<<< HEAD
-  "name": "",
-  "signature": "sha256:37e1f5c234f44d03f67399a8d9b9e63e5a1faeb7d70de9a59a70371ecdbb6da1"
- },
- "nbformat": 3,
- "nbformat_minor": 0,
- "worksheets": [
-  {
-   "cells": [
-    {
-     "cell_type": "markdown",
-     "metadata": {},
-     "source": [
-      "#Lamb demo v. 0.9\n",
-      "##Author: Kyle Rawlins\n",
-      "\n",
-      "Last updated April, 2014. History:\n",
-      "\n",
-      " * 0.5: first version\n",
-      " * 0.6: updated to work with refactored class hierarchy (Apr 2013)\n",
-      " * 0.6.1: small fixes to adapt to changes in various places (Sep 2013)\n",
-      " * 0.7: various fixes to work with alpha release (Jan 2014)\n",
-      " * 0.9: substantial updates, merge content from LSA poster (Apr 2014)\n",
-      " * 0.95: substantial updates for a series of demos in Apr-May 2014\n",
-      " \n",
-      "To run through this demo, use shift-enter (runs and moves to next cell).  If you run things out of order, you may encounter problems (missing variables etc.)\n",
-      "\n",
-      "Note: this should always be saved in the repository without output."
-     ]
-    },
-    {
-     "cell_type": "code",
-     "collapsed": false,
-     "input": [
-      "reload_lamb()\n",
-      "from lamb.types import TypeMismatch, type_e, type_t, type_property\n",
-      "from lamb.meta import TypedTerm, TypedExpr, LFun, CustomTerm"
-     ],
-     "language": "python",
-     "metadata": {},
-     "outputs": []
-    },
-    {
-     "cell_type": "code",
-     "collapsed": false,
-     "input": [
-      "# Just some basic configuration\n",
-      "meta.constants_use_custom(False)\n",
-      "lang.bracket_setting = lang.BRACKET_FANCY"
-     ],
-     "language": "python",
-     "metadata": {},
-     "outputs": []
-    },
-    {
-     "cell_type": "markdown",
-     "metadata": {},
-     "source": [
-      "# First pitch\n",
-      "\n",
-      "Have you ever wanted to type something like this in, and have it actually do something?"
-     ]
-    },
-    {
-     "cell_type": "code",
-     "collapsed": false,
-     "input": [
-      "%%lamb\n",
-      "||every|| = \u03bb f_<e,t> : \u03bb g_<e,t> : Forall x_e : f(x) >> g(x)\n",
-      "||student|| = L x_e : Student(x)\n",
-      "||danced|| = L x_e : Danced(x)"
-     ],
-     "language": "python",
-     "metadata": {},
-     "outputs": []
-    },
-    {
-     "cell_type": "code",
-     "collapsed": false,
-     "input": [
-      "r = ((every * student) * danced)\n",
-      "r"
-     ],
-     "language": "python",
-     "metadata": {},
-     "outputs": []
-    },
-    {
-     "cell_type": "code",
-     "collapsed": false,
-     "input": [
-      "r.tree()"
-     ],
-     "language": "python",
-     "metadata": {},
-     "outputs": []
-    },
-    {
-     "cell_type": "markdown",
-     "metadata": {},
-     "source": [
-      "# Two problems in formal semantics #\n",
-      "\n",
-      "1. Type-driven computation could be a lot easier to visualize and check.  (Q: could it be made too easy?)\n",
-      "\n",
-      "2. Grammar fragments as in Montague Grammar: good idea in principle, hard to use in practice.\n",
-      "\n",
-      "  * A **fragment** is a *complete* formalization of *sublanguage* consisting of the *key relevant phenomena* for the problem at hand.  (Potential problem-points italicized.)\n",
-      "\n",
-      "Solution: a system for developing interactive fragments: \"*IPython Lambda Notebook*\"\n",
-      "\n",
-      "* Creator can work interactively with analysis -- accelerate development, limit time spent on tedious details.\n",
-      "* Reader can explore derivations in ways that are not typically possible in typical paper format.\n",
-      "* Creator and reader can be certain that derivations work, verified by the system.\n",
-      "* Bring closer together formal semantics and computational modeling.\n",
-      "\n",
-      "Inspired by:\n",
-      "\n",
-      " * Von Eijck and Unger (2013): implementation of compositional semantics in Haskell.  No interface (beyond standard Haskell terminal); great if you like Haskell.  Introduced the idea of a fragment in digital form.\n",
-      " * UPenn Lambda calculator (Champollion, Tauberer, and Romero 2007): teaching oriented.  (Now under development again.)\n",
-      " * `nltk.sem`: implementation of the lambda calculus with a typed metalanguage, interface with theorem provers.  No interactive interface.\n",
-      " * Jealousy of R studio, Matlab, Mathematica, etc.\n",
-      "\n",
-      "### The role of formalism & fragments ###\n",
-      "\n",
-      "What does *formal* mean in semantics?  What properties should a theory have?\n",
-      "\n",
-      " 1. Mathematically precise (lambda calculus, type theory, logic, model theory(?), ...)\n",
-      " 2. Complete (covers \"all\" the relevant data).\n",
-      " 3. Predictive (like any scientific theory).\n",
-      " 4. Consistent, or at least compatible (with itself, analyses of other phenomena, some unifying conception of the grammar).\n",
-      " \n",
-      "The *method of fragments* (Partee 1979, Partee and Hendriks 1997) provides a structure for meeting these criteria.\n",
-      "\n",
-      " * Paper with a fragment provides a working system.  (Probably.)\n",
-      " * Explicit outer bound for empirical coverage.\n",
-      " * Integration with a particular theory of grammar.  (To some extent.)\n",
-      " * Explicit answer to many detailed questions not necessarily dealt with in the text.\n",
-      " \n",
-      "**Claim**: fragments are a method of replicability, similar to a computational modeller providing their model.\n",
-      "\n",
-      " * To be clear, a fragment is neither necessary nor sufficient for having a good theory / analysis / paper...\n",
-      "\n",
-      "Additional benefit: useful internal check for researcher.\n",
-      "\n",
-      ">\"...But I feel strongly that it is important to try to [work with fully explicit fragments] periodically, because otherwise it is extremely easy to think that you have a solution to a problem when in fact you don't.\" (Partee 1979, p. 41)\n",
-      "\n",
-      "### The challenges of fragments\n",
-      "\n",
-      "Part 1 of the above quote:\n",
-      "\n",
-      ">\"It can be very frustrating to try to specify frameworks and fragments explicitly; this project has not been entirely rewarding.  I would not recommend that one always work with the constraint of full explicitness.\" (Ibid.)\n",
-      "\n",
-      " * Fragments can be tedious and time-consuming to write (not to mention hard).\n",
-      " * Fragments as traditionally written are in practice not easy for a reader to use.\n",
-      " \n",
-      "   - Dense/unapproachable.  With exactness can come a huge chunk of hard-to-digest formalism.  E.g. Partee (1979), about 10% of the paper.\n",
-      "   - Monolithic/non-modular.  For the specified sublanguage, everything specified.  Outside the bounds of the sublanguage, nothing specified.  How does the theory fit in with others?\n",
-      "   - Exact opposite of the modern method -- researchers typically hold most aspects of the grammar constant (implicitly) while changing a few key points.  (*Portner and Partee intro*)\n",
-      "\n",
-      "**Summary:** In practice, the typical payoff for neither the reader nor the writer of a fragment exceeded the effort.\n"
-     ]
-    },
-    {
-     "cell_type": "markdown",
-     "metadata": {},
-     "source": [
-      "# A solution: digital fragments\n",
-      "\n",
-      "Von Eijck and Unger 2010: specify a fragment in digital form.\n",
-      "\n",
-      "* They use Haskell.  Type system of Haskell extremely well-suited to natural language semantics.\n",
-      "* (Provocative statement) Interface, learning curve of Haskell not well suited to semanticists (or most people)?\n",
-      "\n",
-      "### Benefits of digital fragments (in principle)\n",
-      "\n",
-      "* Interactive.\n",
-      "* Easy to distribute, adapt, modify.\n",
-      "* Possibility of modularity.  (E.g. abstract a 'library' for compositional systems away from the analysis of a particular phenomenon.)\n",
-      "* Bring closer together the CogSci idea of a 'computational model' to the project of natural language semantics.\n",
-      "* Connections to computational semantics. (weak..)\n",
-      "\n",
-      "### What sorts of things might we want in a fragment / system for fragments?\n",
-      "\n",
-      "* Typed lambda calculus.\n",
-      "* Logic / logical metalanguage.\n",
-      "* Framework for semantic composition.  (Broad...)\n",
-      "* Model theory? (x)\n",
-      "* Interface with theorem provers? (x)\n",
-      "\n",
-      "IPython Lambda Notebook aims to provide these tools in a usable, interactive, format.\n",
-      "\n",
-      "* Choose Python, rather than Haskell/Java.  Easy learning curve, rapid prototyping, existence of IPython.\n",
-      "\n",
-      "**Layer 1**: interface using IPython Notebook.\n",
-      "\n",
-      "**Layer 2**: flexible typed metalanguage.\n",
-      "\n",
-      "**Layer 3**: composition system for object language, building on layer 2."
-     ]
-    },
-    {
-     "cell_type": "markdown",
-     "metadata": {},
-     "source": [
-      "## Layer 1: an interface using IPython Notebook (Perez and Granger 2007) ##\n",
-      "\n",
-      " * Client-server system where an IPython \"kernel\" is running in the background.\n",
-      " * Page broken down into cells in which can be entered python code, markdown code, raw text, other formats.\n",
-      " * IPython: supports display of graphical representations of python objects.  (*Just-released IPython 2.0*: Javascript widgets!)\n",
-      " * Most importantly, notebook uses the \"MathJax\" framework to enable it to render most math-mode latex.  Can have python objects automatically generate decent-looking formulas.  Can use latex math mode in documentation as well (e.g. $\\lambda x \\in D_e : \\mathit{CAT}(x)$)\n",
-      "\n",
-      "This all basically worked off-the-shelf.\n",
-      "\n",
-      "* Bulk of interface work so far: rendering code for logical and compositional representations.\n",
-      "* Future: interactive widgets, packaging as an app.  Branding."
-     ]
-    },
-    {
-     "cell_type": "code",
-     "collapsed": false,
-     "input": [
-      "meta.pmw_test1"
-     ],
-     "language": "python",
-     "metadata": {},
-     "outputs": []
-    },
-    {
-     "cell_type": "code",
-     "collapsed": false,
-     "input": [
-      "meta.pmw_test1._repr_latex_()"
-     ],
-     "language": "python",
-     "metadata": {},
-     "outputs": []
-    },
-    {
-     "cell_type": "markdown",
-     "metadata": {},
-     "source": [
-      "&nbsp;\n",
-      "\n",
-      "## Part 2: a typed metalanguage ##"
-     ]
-    },
-    {
-     "cell_type": "markdown",
-     "metadata": {},
-     "source": [
-      "Starting point (2012): a few implementations of things like predicate logic do exist, this is an intro AI exercise sometimes.  I started with the [AIMA python](http://code.google.com/p/aima-python/) _Expr_ class, based on the standard Russell and Norvig AI text.  But, had to scrap most of it.  Another starting point would have been `nltk.sem` (I was unaware of its existence at the time.) \n",
-      "\n",
-      "Preface cell with `%%lamb` to enter metalanguage formulas directly."
-     ]
-    },
-    {
-     "cell_type": "code",
-     "collapsed": false,
-     "input": [
-      "%%lamb reset\n",
-      "x = x_e # define x to have this type"
-     ],
-     "language": "python",
-     "metadata": {},
-     "outputs": []
-    },
-    {
-     "cell_type": "code",
-     "collapsed": false,
-     "input": [
-      "x.type"
-     ],
-     "language": "python",
-     "metadata": {},
-     "outputs": []
-    },
-    {
-     "cell_type": "code",
-     "collapsed": false,
-     "input": [
-      "%%lamb\n",
-      "test1 = L p_t : L x_e : P(x) & p # based on a Partee et al example\n",
-      "test1b = L x_e : P(x) & Q(x)\n",
-      "t2 = Q(x_e)"
-     ],
-     "language": "python",
-     "metadata": {},
-     "outputs": []
-    },
-    {
-     "cell_type": "markdown",
-     "metadata": {},
-     "source": [
-      "These are now registered as variables in the python namespace and can be manipulated directly.  A typed lambda calculus is fully implemented with all that that entails.\n",
-      "\n",
-      "(Notice that beta reduction works properly, i.e. bound $x$ in the function is renamed.)"
-     ]
-    },
-    {
-     "cell_type": "code",
-     "collapsed": false,
-     "input": [
-      "test1(t2)"
-     ],
-     "language": "python",
-     "metadata": {},
-     "outputs": []
-    },
-    {
-     "cell_type": "code",
-     "collapsed": false,
-     "input": [
-      "test1(t2).reduce()"
-     ],
-     "language": "python",
-     "metadata": {},
-     "outputs": []
-    },
-    {
-     "cell_type": "code",
-     "collapsed": false,
-     "input": [
-      "%%lamb\n",
-      "catf = L x_e: Cat(x)\n",
-      "dogf = \u03bbx: Dog(x_e)"
-     ],
-     "language": "python",
-     "metadata": {},
-     "outputs": []
-    },
-    {
-     "cell_type": "code",
-     "collapsed": false,
-     "input": [
-      "(catf(x)).type"
-     ],
-     "language": "python",
-     "metadata": {},
-     "outputs": []
-    },
-    {
-     "cell_type": "code",
-     "collapsed": false,
-     "input": [
-      "catf.type"
-     ],
-     "language": "python",
-     "metadata": {},
-     "outputs": []
-    },
-    {
-     "cell_type": "markdown",
-     "metadata": {},
-     "source": [
-      "Type checking of course is a part of all this:"
-     ]
-    },
-    {
-     "cell_type": "code",
-     "collapsed": false,
-     "input": [
-      "result = None\n",
-      "try:\n",
-      "    result = test1(x) # function is type <t<et>> so will trigger a type mismatch.  This is a python exception so adds all sorts of extraneous stuff, but look to the bottom\n",
-      "except TypeMismatch as e:\n",
-      "    result = e\n",
-      "result"
-     ],
-     "language": "python",
-     "metadata": {},
-     "outputs": []
-    },
-    {
-     "cell_type": "markdown",
-     "metadata": {},
-     "source": [
-      "A more complex expression:"
-     ]
-    },
-    {
-     "cell_type": "code",
-     "collapsed": false,
-     "input": [
-      "%%lamb\n",
-      "p2 = (Cat_<e,t>(x_e) & p_t) >> (Exists y: Dog_<e,t>(y_e))"
-     ],
-     "language": "python",
-     "metadata": {},
-     "outputs": []
-    },
-    {
-     "cell_type": "markdown",
-     "metadata": {},
-     "source": [
-      "What is going on behind the scenes?  The objects manipulated are recursively structured python objects of class TypedExpr.\n",
-      "\n",
-      "Class _TypedExpr_: parent class for typed expressions.  Key subclasses:\n",
-      "\n",
-      "* BinaryOpExpr: parent class for things like conjunction.\n",
-      "* TypedTerm: variables, constants of arbitrary type\n",
-      "* BindingOp: operators that bind a single variable\n",
-      "  * LFun: lambda expression\n",
-      "\n",
-      "Many straightforward expressions can be parsed.  Most expressions are created using a call to TypedExpr.factory, which is abbreviated as \"te\" in the following examples.  The `%%lamb` magic is calling this behind the scenes.\n",
-      "\n",
-      "Three ways of instantiating a variable `x` of type `e`:"
-     ]
-    },
-    {
-     "cell_type": "code",
-     "collapsed": false,
-     "input": [
-      "%%lamb \n",
-      "x = x_e # use cell magic"
-     ],
-     "language": "python",
-     "metadata": {},
-     "outputs": []
-    },
-    {
-     "cell_type": "code",
-     "collapsed": false,
-     "input": [
-      "x = te(\"x_e\") # use factory function to parse string\n",
-      "x"
-     ],
-     "language": "python",
-     "metadata": {},
-     "outputs": []
-    },
-    {
-     "cell_type": "code",
-     "collapsed": false,
-     "input": [
-      "x = meta.TypedTerm(\"x\", types.type_e) # use object constructer\n",
-      "x"
-     ],
-     "language": "python",
-     "metadata": {},
-     "outputs": []
-    },
-    {
-     "cell_type": "markdown",
-     "metadata": {},
-     "source": [
-      "Various convenience python operators are overloaded, including functional calls.  Here is an example repeated from earlier in two forms:"
-     ]
-    },
-    {
-     "cell_type": "code",
-     "collapsed": false,
-     "input": [
-      "%%lamb\n",
-      "p2 = (Cat_<e,t>(x_e) & p_t) >> (Exists y: Dog_<e,t>(y_e))"
-     ],
-     "language": "python",
-     "metadata": {},
-     "outputs": []
-    },
-    {
-     "cell_type": "code",
-     "collapsed": false,
-     "input": [
-      "p2 = (te(\"Cat_<e,t>(x)\") & te(\"p_t\")) >> te(\"(Exists y: Dog_<e,t>(y_e))\")\n",
-      "p2"
-     ],
-     "language": "python",
-     "metadata": {},
-     "outputs": []
-    },
-    {
-     "cell_type": "markdown",
-     "metadata": {},
-     "source": [
-      "Let's examine in detail what happens when a function and argument combine."
-     ]
-    },
-    {
-     "cell_type": "code",
-     "collapsed": false,
-     "input": [
-      "catf = meta.LFun(types.type_e, te(\"Cat(x_e)\"), \"x\")\n",
-      "catf"
-     ],
-     "language": "python",
-     "metadata": {},
-     "outputs": []
-    },
-    {
-     "cell_type": "code",
-     "collapsed": false,
-     "input": [
-      "catf(te(\"y_e\"))"
-     ],
-     "language": "python",
-     "metadata": {},
-     "outputs": []
-    },
-    {
-     "cell_type": "markdown",
-     "metadata": {},
-     "source": [
-      "Building a function-argument expression builds a complex, unreduced expression.  This can be explicitly reduced (note that the _reduce_all_ function applies this recursively):"
-     ]
-    },
-    {
-     "cell_type": "code",
-     "collapsed": false,
-     "input": [
-      "catf(te(\"y_e\")).reduce()"
-     ],
-     "language": "python",
-     "metadata": {},
-     "outputs": []
-    },
-    {
-     "cell_type": "code",
-     "collapsed": false,
-     "input": [
-      "(catf(te(\"y_e\")).reduce()).derivation"
-     ],
-     "language": "python",
-     "metadata": {},
-     "outputs": []
-    },
-    {
-     "cell_type": "markdown",
-     "metadata": {},
-     "source": [
-      "The metalanguage supports some basic type inference.  Not that this happens already on combination of a function and argument into an unreduced expression, not on beta-reduction."
-     ]
-    },
-    {
-     "cell_type": "code",
-     "collapsed": false,
-     "input": [
-      "%lamb ttest = L x_X : P_<X,t>(x) # type <?,t>\n",
-      "%lamb tvar = y_t\n",
-      "r = ttest(tvar).reduce_all()\n",
-      "ltx_print(ttest, \"\", \"Derivation:\", r.derivation, r.type)"
-     ],
-     "language": "python",
-     "metadata": {},
-     "outputs": []
-    },
-    {
-     "cell_type": "markdown",
-     "metadata": {},
-     "source": [
-      "Just to unpack this, (some) steps internal to a derivation are stored as a property on a TypedExpr:"
-     ]
-    },
-    {
-     "cell_type": "code",
-     "collapsed": false,
-     "input": [
-      "r.reduce().derivation.trace()"
-     ],
-     "language": "python",
-     "metadata": {},
-     "outputs": []
-    },
-    {
-     "cell_type": "markdown",
-     "metadata": {},
-     "source": [
-      "&nbsp;\n",
-      "\n",
-      "## Part 3: composition systems for an object language ##\n",
-      "\n",
-      " * Focus on type-driven composition, current syntactic implementation fairly minimal\n",
-      " * No shortage of ways to extend this.\n",
-      "\n",
-      "Key class(/mixin): _Composable_.  Some key subclasses:\n",
-      "\n",
-      " * _Item_: representation of a lexical item\n",
-      " * _BinaryComposite_: result of composing any two _Composables_ using a single composition method.  Inherits from _nltk.Tree_!\n",
-      " * _CompositionResult_: result of composing any two _Composables_ -- may represent multiple possible composition paths\n",
-      "\n",
-      "Key class: _CompositionSystem_.  Describes a set of composition operations."
-     ]
-    },
-    {
-     "cell_type": "code",
-     "collapsed": false,
-     "input": [
-      "# none of this is strictly necessary, the built-in library already provides effectively this system.\n",
-      "pm = lang.BinaryCompositionOp(\"PM\", lang.pm_fun, commutative=False, reduce=True)\n",
-      "fa = lang.BinaryCompositionOp(\"FA\", lang.fa_fun, reduce=True)\n",
-      "pa = lang.BinaryCompositionOp(\"PA\", lang.pa_fun, allow_none=True)\n",
-      "demo_hk_system = lang.CompositionSystem(name=\"demo system\", rules=[fa, pm, pa])\n",
-      "lang.set_system(demo_hk_system)\n",
-      "demo_hk_system"
-     ],
-     "language": "python",
-     "metadata": {},
-     "outputs": []
-    },
-    {
-     "cell_type": "code",
-     "collapsed": false,
-     "input": [],
-     "language": "python",
-     "metadata": {},
-     "outputs": []
-    },
-    {
-     "cell_type": "code",
-     "collapsed": false,
-     "input": [
-      "%%lamb\n",
-      "||cat|| = L x_e: Cat(x)\n",
-      "||gray|| = L x_e: Gray(x)\n",
-      "||john|| = John_e\n",
-      "||julius|| = Julius_e\n",
-      "||inP|| = L x_e : L y_e : In(y, x)\n",
-      "||texas|| = Texas_e\n",
-      "||isV|| = L p_<e,t> : p"
-     ],
-     "language": "python",
-     "metadata": {},
-     "outputs": []
-    },
-    {
-     "cell_type": "code",
-     "collapsed": false,
-     "input": [],
-     "language": "python",
-     "metadata": {},
-     "outputs": []
-    },
-    {
-     "cell_type": "markdown",
-     "metadata": {},
-     "source": [
-      "In the purely type-driven mode, composition is triggered by using the '*' operator on a composable."
-     ]
-    },
-    {
-     "cell_type": "code",
-     "collapsed": false,
-     "input": [
-      "inP * texas"
-     ],
-     "language": "python",
-     "metadata": {},
-     "outputs": []
-    },
-    {
-     "cell_type": "code",
-     "collapsed": false,
-     "input": [
-      "sentence1 = julius * (isV * (inP * texas))\n",
-      "sentence1"
-     ],
-     "language": "python",
-     "metadata": {},
-     "outputs": []
-    },
-    {
-     "cell_type": "code",
-     "collapsed": false,
-     "input": [
-      "sentence1.trace()"
-     ],
-     "language": "python",
-     "metadata": {},
-     "outputs": []
-    },
-    {
-     "cell_type": "markdown",
-     "metadata": {},
-     "source": [
-      "I have temporarily disabled the fact that standard PM is symmetric/commutative (because of conjunction), to illustrated multiple composition paths:"
-     ]
-    },
-    {
-     "cell_type": "code",
-     "collapsed": false,
-     "input": [
-      "gray * cat"
-     ],
-     "language": "python",
-     "metadata": {},
-     "outputs": []
-    },
-    {
-     "cell_type": "code",
-     "collapsed": false,
-     "input": [
-      "gray * (cat * (inP * texas))"
-     ],
-     "language": "python",
-     "metadata": {},
-     "outputs": []
-    },
-    {
-     "cell_type": "code",
-     "collapsed": false,
-     "input": [
-      "a = lang.Item(\"a\", lang.isV.content) # identity function for copula as well\n",
-      "isV * (a * (gray * cat * (inP * texas)))"
-     ],
-     "language": "python",
-     "metadata": {},
-     "outputs": []
-    },
-    {
-     "cell_type": "code",
-     "collapsed": false,
-     "input": [
-      "np = ((gray * cat) * (inP * texas))\n",
-      "vp = (isV * (a * np))\n",
-      "sentence2 = julius * vp\n",
-      "sentence2"
-     ],
-     "language": "python",
-     "metadata": {},
-     "outputs": []
-    },
-    {
-     "cell_type": "code",
-     "collapsed": false,
-     "input": [
-      "julius * isV # will fail due to type mismatches"
-     ],
-     "language": "python",
-     "metadata": {},
-     "outputs": []
-    },
-    {
-     "cell_type": "code",
-     "collapsed": false,
-     "input": [
-      "sentence1.results[0]"
-     ],
-     "language": "python",
-     "metadata": {},
-     "outputs": []
-    },
-    {
-     "cell_type": "code",
-     "collapsed": false,
-     "input": [
-      "sentence1.results[0].tree()"
-     ],
-     "language": "python",
-     "metadata": {},
-     "outputs": []
-    },
-    {
-     "cell_type": "code",
-     "collapsed": false,
-     "input": [
-      "sentence2.results[0].tree()"
-     ],
-     "language": "python",
-     "metadata": {},
-     "outputs": []
-    },
-    {
-     "cell_type": "markdown",
-     "metadata": {},
-     "source": [
-      "One of the infamous examples from Heim and Kratzer (names different):\n",
-      "\n",
-      " * Julius is a gray cat in Texas fond of John.\n",
-      " \n",
-      "First let's get rid of all the extra readings, to keep this simple."
-     ]
-    },
-    {
-     "cell_type": "code",
-     "collapsed": false,
-     "input": [
-      "demo_hk_system.get_rule(\"PM\").commutative = True"
-     ],
-     "language": "python",
-     "metadata": {},
-     "outputs": []
-    },
-    {
-     "cell_type": "code",
-     "collapsed": false,
-     "input": [
-      "fond = lang.Item(\"fond\", \"L x_e : L y_e : Fond(y, x)\")\n",
-      "ofP = lang.Item(\"of\", \"L x_e : x\")\n",
-      "sentence3 = julius * (isV * (a * (((gray * cat) * (inP * texas)) * (fond * (ofP * john)))))\n",
-      "sentence3"
-     ],
-     "language": "python",
-     "metadata": {},
-     "outputs": []
-    },
-    {
-     "cell_type": "code",
-     "collapsed": false,
-     "input": [
-      "(((((gray * cat) * (inP * texas)) * (fond * (ofP * john)))))"
-     ],
-     "language": "python",
-     "metadata": {},
-     "outputs": []
-    },
-    {
-     "cell_type": "code",
-     "collapsed": false,
-     "input": [
-      "sentence3.tree()"
-     ],
-     "language": "python",
-     "metadata": {},
-     "outputs": []
-    },
-    {
-     "cell_type": "markdown",
-     "metadata": {},
-     "source": [
-      "The _Composite_ class subclasses _nltk.Tree_, and so supports the things that class does.  E.g. []-based paths:"
-     ]
-    },
-    {
-     "cell_type": "code",
-     "collapsed": false,
-     "input": [
-      "parse_tree3 = sentence3.results[0]\n",
-      "parse_tree3[0][1][1].tree()"
-     ],
-     "language": "python",
-     "metadata": {},
-     "outputs": []
-    },
-    {
-     "cell_type": "markdown",
-     "metadata": {},
-     "source": [
-      "Some basic support for traces."
-     ]
-    },
-    {
-     "cell_type": "code",
-     "collapsed": false,
-     "input": [
-      "binder = lang.Item(\"23\", None)\n",
-      "binder2 = lang.Item(\"5\", None)\n",
-      "t = lang.Trace(23, types.type_e)\n",
-      "t2 = lang.Trace(5)\n",
-      "ltx_print(t, t2, binder)"
-     ],
-     "language": "python",
-     "metadata": {},
-     "outputs": []
-    },
-    {
-     "cell_type": "code",
-     "collapsed": false,
-     "input": [
-      "((t * gray))"
-     ],
-     "language": "python",
-     "metadata": {},
-     "outputs": []
-    },
-    {
-     "cell_type": "code",
-     "collapsed": false,
-     "input": [
-      "b1 = (binder * (binder2 * (t * (lang.inP * t2))))\n",
-      "b2 = (binder2 * (binder * (t * (lang.inP * t2))))\n",
-      "ltx_print(b1, b2)"
-     ],
-     "language": "python",
-     "metadata": {},
-     "outputs": []
-    },
-    {
-     "cell_type": "code",
-     "collapsed": false,
-     "input": [
-      "b1.trace()"
-     ],
-     "language": "python",
-     "metadata": {},
-     "outputs": []
-    },
-    {
-     "cell_type": "code",
-     "collapsed": true,
-     "input": [
-      "b1.results[0].tree()"
-     ],
-     "language": "python",
-     "metadata": {},
-     "outputs": []
-    },
-    {
-     "cell_type": "code",
-     "collapsed": false,
-     "input": [],
-     "language": "python",
-     "metadata": {},
-     "outputs": []
-    },
-    {
-     "cell_type": "markdown",
-     "metadata": {},
-     "source": [
-      "### Composition in tree structures\n",
-      "\n",
-      "Current work: implementing tree-based computation, and top-down/deferred computation\n",
-      "\n",
-      "* using nltk Tree objects.\n",
-      "* system for deferred / uncertain types -- basic inference over unknown types\n",
-      "* arbitrary order of composition expansion.  (Of course, some orders will be far less efficient!)"
-     ]
-    },
-    {
-     "cell_type": "code",
-     "collapsed": false,
-     "input": [
-      "lang.set_system(lang.hk3_system)"
-     ],
-     "language": "python",
-     "metadata": {},
-     "outputs": []
-    },
-    {
-     "cell_type": "code",
-     "collapsed": false,
-     "input": [
-      "%%lamb\n",
-      "||gray|| = L x_e : Gray_<e,t>(x)\n",
-      "||cat|| = L x_e : Cat_<e,t>(x)"
-     ],
-     "language": "python",
-     "metadata": {},
-     "outputs": []
-    },
-    {
-     "cell_type": "code",
-     "collapsed": false,
-     "input": [
-      "t2 = Tree(\"S\", [\"NP\", \"VP\"])\n",
-      "r2 = lang.hk3_system.compose(t2)\n",
-      "r2.tree()"
-     ],
-     "language": "python",
-     "metadata": {},
-     "outputs": []
-    },
-    {
-     "cell_type": "code",
-     "collapsed": false,
-     "input": [
-      "from lamb.tree_mini import Tree # hacked package to work with python 3\n",
-      "t = Tree(\"NP\", [\"gray\", Tree(\"N\", [\"cat\"])])\n",
-      "t2 = lang.CompositionTree.tree_factory(t)\n",
-      "t2"
-     ],
-     "language": "python",
-     "metadata": {},
-     "outputs": []
-    },
-    {
-     "cell_type": "code",
-     "collapsed": false,
-     "input": [
-      "r = lang.hk3_system.compose(t2)\n",
-      "r"
-     ],
-     "language": "python",
-     "metadata": {},
-     "outputs": []
-    },
-    {
-     "cell_type": "code",
-     "collapsed": false,
-     "input": [
-      "r.paths()"
-     ],
-     "language": "python",
-     "metadata": {},
-     "outputs": []
-    },
-    {
-     "cell_type": "code",
-     "collapsed": false,
-     "input": [
-      "r = lang.hk3_system.expand_all(t2)\n",
-      "r"
-     ],
-     "language": "python",
-     "metadata": {},
-     "outputs": []
-    },
-    {
-     "cell_type": "code",
-     "collapsed": false,
-     "input": [
-      "r.tree()"
-     ],
-     "language": "python",
-     "metadata": {},
-     "outputs": []
-    },
-    {
-     "cell_type": "code",
-     "collapsed": false,
-     "input": [
-      "r.paths()"
-     ],
-     "language": "python",
-     "metadata": {},
-     "outputs": []
-    },
-    {
-     "cell_type": "markdown",
-     "metadata": {},
-     "source": [
-      "&nbsp;\n",
-      "\n",
-      "## Some future projects, non-exhaustive ##\n",
-      "\n",
-      "* complete fragment of Heim and Kratzer\n",
-      "* In general: more fragments!\n",
-      "* extend fragment coverage.  Some interesting targets where interactivity would be useful to understanding:\n",
-      "  * Compositional hamblin semantics (in progress)\n",
-      "  * Compositional DRT\n",
-      "  * QR\n",
-      "* better inference over types.  (Standard algorithms from type-logical grammar?)\n",
-      "* variables over types -- for type-flexible denotations.\n",
-      "* underlying model theory.\n",
-      "* various improvements to the graphics -- trees (d3? graphviz?), interactive widgets (now doable in IPython 2.0), ...\n",
-      "* full latex output (trees in tikz-qtree and so on).\n",
-      "* better set theory mechanisms\n",
-      "* presuppositions and some form of projection (Starting point, Heim and Kratzer)\n",
-      "\n",
-      "Longer term:\n",
-      "\n",
-      "* integration with SymPy (?)\n",
-      "* improve app version\n",
-      "* deeper integration with nltk (once nltk is compatible with python 3)\n",
-      "* parsing that makes less use of python `eval`, and is generally less ad-hoc.\n",
-      "  * this is an issue where in principle, a language like Haskell is a better choice than python.  But I think the usability / robustness of python and its libraries has the edge here overall, not to mention ipython notebook...\n",
-      "* toy spatial language system\n",
-      "* side-by-side comparison of e.g. multiple analyses of presupposition projection"
-     ]
-    },
-    {
-     "cell_type": "code",
-     "collapsed": false,
-     "input": [],
-     "language": "python",
-     "metadata": {},
-     "outputs": []
-    }
-   ],
-   "metadata": {}
-=======
   "kernelspec": {
    "display_name": "Lambda Notebook (Python 3)",
    "language": "python",
@@ -2190,7 +1130,6 @@
    "nbconvert_exporter": "python",
    "pygments_lexer": "ipython3",
    "version": "3.3.4"
->>>>>>> ee0faab6
   }
  },
  "nbformat": 4,
