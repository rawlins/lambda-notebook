{
 "cells": [
  {
   "cell_type": "markdown",
   "metadata": {},
   "source": [
    "# A short introduction to the typed lambda calculus in the IPython Lambda Notebook\n",
    "\n",
    "### Notebook author: Kyle Rawlins\n",
    "\n",
    "This notebook introduces the typed lambda calculus in the context of the IPython Lambda Notebook.  It presupposes some knowledge of how similar formalisms are used in compositional semantics.  It also isn't intended to generally introduce the lambda notebook's metalanguage.\n",
    "\n",
    "_Note_: Run all on this notebook will be blocked by a purposefully generated exception in the middle."
   ]
  },
  {
   "cell_type": "markdown",
   "metadata": {},
   "source": [
    "In formal semantics, compositionality is typically modeled by the interaction of (potentially higher order) functions, and this interaction is guided by syntactic structure.  Functions are typically characterized using a typed lambda calculus.  An untyped lambda calculus uses representations like \"$\\lambda x \\: \\alpha $\" to characterize a function that given some $x$, returns $\\alpha$.  A typed lambda calculus uses a system of types to place constraints on both $x$ and $\\alpha$, effectively describing the domain and range of the function explicitly.  (Often, types are actually defined in terms of sets, but here I will not do that, as the lambda notebook takes them as primitives.)\n",
    "\n",
    "### Types\n",
    "\n",
    "The two core types in (extensional) formal semantics are $e$ (for entities), and $t$, for truth-values.  A functional type is always a pair of types, with the left member specifying the domain, and the right member specifying the range.  An inductive definition of (simple) types therefore often takes this form:\n",
    "\n",
    " 1. **Atomic types:** $e$ and $t$ are types.\n",
    " 2. **Functional types:** If $\\alpha $ and $\\beta $ are types, then so is $\\langle \\alpha, \\beta \\rangle $.\n",
    " 3. **Closure:** Nothing else is a type.\n",
    " \n",
    "Rule 2 is recursive.  So, the type $\\langle e, t \\rangle$ characterizes functions whose domain is the set of entities, and whose range is the set of truth-values.  $\\langle \\langle e, t \\rangle, t \\rangle$ is the type of a function whose input is a (higher order) function of type $\\langle e, t \\rangle$, and whose output is type $t$ (this is of course the type of a generalized quantifier). In the Lambda Notebook, types are written in a similar way, and $e$ and $t$ are built in.  The following shows how to construct these three types using the built-in `tp` (for type parser) function, which parses strings into Type objects."
   ]
  },
  {
   "cell_type": "code",
   "execution_count": null,
   "metadata": {
    "collapsed": false
   },
   "outputs": [],
   "source": [
    "ltx_print(tp(\"e\"),\n",
    "          tp(\"<e,t>\"),\n",
    "          tp(\"<<e,t>,t>\"))"
   ]
  },
  {
   "cell_type": "code",
   "execution_count": null,
   "metadata": {
    "collapsed": false
   },
   "outputs": [],
   "source": [
    "tp(\"<<e,t>,t>\").left"
   ]
  },
  {
   "cell_type": "markdown",
   "metadata": {},
   "source": [
    "All expressions in the Lambda Notebook metalanguage are typed, including variables and constants, and this is written using a \"`_`\" followed by the type.  The following simply defines a variable over functions $f$ that has the type of a generalized quantifier."
   ]
  },
  {
   "cell_type": "code",
   "execution_count": null,
   "metadata": {
    "collapsed": false
   },
   "outputs": [],
   "source": [
    "%%lamb\n",
    "f = f_<<e,t>,t>"
   ]
  },
  {
   "cell_type": "code",
   "execution_count": null,
   "metadata": {
    "collapsed": false
   },
   "outputs": [],
   "source": [
    "f.type"
   ]
  },
  {
   "cell_type": "markdown",
   "metadata": {},
   "source": [
    "See the neo-Davidsonian fragment and the intensional semantics fragment for examples of adding further types."
   ]
  },
  {
   "cell_type": "markdown",
   "metadata": {},
   "source": [
    "### Typed lambda expressions\n",
    "\n",
    "There are various notational systems/conventions for a typed lambda calculus, but one common notation (or notational shortcut) often seen in formal semantics is to write expressions such as:\n",
    " * $\\lambda x_e . Cat(x)$\n",
    " \n",
    "In Heim and Kratzer, for example, this is really an abbreviation for something like the following, which is basically a two-place $\\lambda$ expression allowing for rich constraints on $x$:\n",
    " * $\\lambda x : x \\in D_e . Cat(x)$\n",
    " \n",
    "Currently the lambda notebook uses _only_ the abbreviated form, i.e. allows only type-based constraints, not the two-place $\\lambda$ expression.  Therefore, a lambda expression in the notebook consists of a variable, a type constraint, and a body.  These expressions both describe a function that, given some $x$ of type $e$, returns true just in case $x$ is a cat.  Notice that, implicitly, the thing to the right of the period is a truth-value, and the predicate $Cat$ can be thought of as having a type as well (though this last part isn't typical; it is often thought of as being a first-order predicate logic constant).\n",
    "\n",
    "In the lambda notebook, this function can be described in the meta-language using the form \"`lambda var_type : body`\", where the variable name (lowercase) is separated from the type by an underscore.  Here's an example:\n",
    " * `lambda x_e : Cat(x)`\n",
    " \n",
    "This example is illustrated below in practice.  The second line of the next cell defines a variable `cat` that is a function of type $\\langle e, t \\rangle $.  This variable is exported into the python environment, and is a subclass of `lamb.meta.TypedExpression` (In this case, `lamb.meta.LFun`, the class for lambda expressions.)"
   ]
  },
  {
   "cell_type": "code",
   "execution_count": null,
   "metadata": {
    "collapsed": false
   },
   "outputs": [],
   "source": [
    "%%lamb\n",
    "cat = lambda x_e : Cat(x)"
   ]
  },
  {
   "cell_type": "code",
   "execution_count": null,
   "metadata": {
    "collapsed": false
   },
   "outputs": [],
   "source": [
    "ltx_print(cat, cat.type, \"This object's class is: \" + str(cat.__class__))"
   ]
  },
  {
   "cell_type": "markdown",
   "metadata": {},
   "source": [
    "Notice the info message warning us effectively that we didn't specify a type for the constant `Cat`.  There are some very simple built-in heuristics for what type you might mean, and it first guesses $t$ for a constant (and $e$ for a variable); it realizes this is wrong and upgrades the type for the constant to be a property type.  We could also explicitly specify all the types for all terms:"
   ]
  },
  {
   "cell_type": "code",
   "execution_count": null,
   "metadata": {
    "collapsed": false
   },
   "outputs": [],
   "source": [
    "%%lamb\n",
    "cat = lambda x_e : Cat_<e,t>(x_e)"
   ]
  },
  {
   "cell_type": "markdown",
   "metadata": {},
   "source": [
    "### Type mismatches\n",
    "\n",
    "If you do something wrong, a `TypeMismatch` (module: `types`) exception will be raised.  Note that type checking happens on construction of any `TypedExpression`, and is not deferred until application.  The following cell demonstrates what this looks like.  (Note that this will block \"run all\" from working on this notebook.)"
   ]
  },
  {
   "cell_type": "code",
   "execution_count": null,
   "metadata": {
    "collapsed": false
   },
   "outputs": [],
   "source": [
    "%lamb p_t = p_t\n",
    "%lamb y_e  = y_e\n",
    "cat(y) # this one works, because the types match"
   ]
  },
  {
   "cell_type": "code",
   "execution_count": null,
   "metadata": {
    "collapsed": false
   },
   "outputs": [],
   "source": [
    "cat(y).reduce_all() # a handy function"
   ]
  },
  {
   "cell_type": "code",
   "execution_count": null,
   "metadata": {
    "collapsed": false
   },
   "outputs": [],
   "source": [
    "cat(p) # this one doesn't work, though"
   ]
  },
  {
   "cell_type": "markdown",
   "metadata": {},
   "source": [
    "It is often convenient to wrap something that might produce a TypeMismatch directly in a `try: ... except: ...` block.  Here is one way of doing this:"
   ]
  },
  {
   "cell_type": "code",
   "execution_count": null,
   "metadata": {
    "collapsed": false
   },
   "outputs": [],
   "source": [
    "result = None\n",
    "try:\n",
    "    result = cat(p)\n",
    "except types.TypeMismatch as e:\n",
    "    result = e\n",
    "result"
   ]
  },
  {
   "cell_type": "markdown",
   "metadata": {},
   "source": [
    "### Complex function expressions\n",
    "\n",
    "Lambda expressions can be treated just as any expression in the lambda notebook metalanguage, with parenthesis used for grouping (see other documentation for details).  For example, we can write very complicated expressions made up of functions:"
   ]
  },
  {
   "cell_type": "code",
   "execution_count": null,
   "metadata": {
    "collapsed": false
   },
   "outputs": [],
   "source": [
    "reload_lamb()"
   ]
  },
  {
   "cell_type": "code",
   "execution_count": null,
   "metadata": {
    "collapsed": false
   },
   "outputs": [],
   "source": [
    "%%lamb\n",
    "id = ((lambda f_<<e,e>,<e,e>> : lambda g_<e,e> : lambda x_e : (f(g))(x))(lambda h_<e,e> : h))(lambda i_e : i)"
   ]
  },
  {
   "cell_type": "markdown",
   "metadata": {},
   "source": [
    "The full semantics of lambda expressions (i.e. function argument combination and type checking) are supported.  In some cases (mainly semantic composition) reduction is done automatically but for variable definitions like this you have control.  The easiest way to do the reduction is typically the `reduce_all` function:"
   ]
  },
  {
   "cell_type": "code",
   "execution_count": null,
   "metadata": {
    "collapsed": false
   },
   "outputs": [],
   "source": [
    "id.reduce_all()"
   ]
  },
  {
   "cell_type": "markdown",
   "metadata": {},
   "source": [
    "If you want to see how this happened, you can peek at the derivation with varying levels of detail:"
   ]
  },
  {
   "cell_type": "code",
   "execution_count": null,
   "metadata": {
    "collapsed": false
   },
   "outputs": [],
   "source": [
    "id.reduce_all().derivation"
   ]
  },
  {
   "cell_type": "code",
   "execution_count": null,
   "metadata": {
    "collapsed": false
   },
   "outputs": [],
   "source": [
    "id.reduce_all().derivation.trace()"
   ]
  },
  {
   "cell_type": "markdown",
   "metadata": {},
   "source": [
    "### Variable collisions and alpha conversion\n",
    "\n",
    "Variable renaming of bound variables (alpha conversion) will occur as needed."
   ]
  },
  {
   "cell_type": "code",
   "execution_count": null,
   "metadata": {
    "collapsed": false
   },
   "outputs": [],
   "source": [
    "%%lamb\n",
    "collision = lambda x_e : (lambda f_<e,t> : lambda x_e : f(x))(lambda y_e : y <=> x) # use '<=>' for equality"
   ]
  },
  {
   "cell_type": "markdown",
   "metadata": {},
   "source": [
    "$x$ is of course bound to the higher lambda term in the argument, and we wouldn't want it to become bound to the lower variable on function application (substitution for $f$ in the scope of the lwoer binder), so one of them has to be renamed:"
   ]
  },
  {
   "cell_type": "code",
   "execution_count": null,
   "metadata": {
    "collapsed": false
   },
   "outputs": [],
   "source": [
    "collision.reduce_all()"
   ]
  },
  {
   "cell_type": "markdown",
   "metadata": {},
   "source": [
    "That's pretty much what there is to the lambda calculus in this context.  To summarize:\n",
    "\n",
    " * Notation for types, using angle brackets and commas.  (Several other types are available by default, including tuples and sets, so the full type grammar is a bit more complicated.)\n",
    " * Notation for lambda expressions, of the form \"`lambda var_type : body`\".  \n",
    " * `%%lamb` environments for defining functions in the metalanguage."
   ]
  },
  {
   "cell_type": "markdown",
   "metadata": {},
   "source": [
    "### Inspecting meta-language objects\n",
    "\n",
    "Finally, if you want to inspect an existing object to see how you would write it in the meta-language, `repr` is guaranteed to produce parsable output with the same result.  (If it doesn't, this is a bug, please report it!)  The form may be slightly normalized relative to how it was constructed."
   ]
  },
  {
   "cell_type": "code",
   "execution_count": null,
   "metadata": {
    "collapsed": false
   },
   "outputs": [],
   "source": [
    "repr(collision)"
   ]
  },
  {
   "cell_type": "code",
   "execution_count": null,
   "metadata": {
    "collapsed": false
   },
   "outputs": [],
   "source": [
    "te(repr(collision))"
   ]
  },
  {
   "cell_type": "code",
   "execution_count": null,
   "metadata": {
    "collapsed": false
   },
   "outputs": [],
   "source": [
    "repr(te(repr(collision))) == repr(collision) # normalization should be idempotent, too"
   ]
  },
  {
   "cell_type": "code",
   "execution_count": null,
   "metadata": {
    "collapsed": false
   },
   "outputs": [],
   "source": []
  }
 ],
 "metadata": {
<<<<<<< HEAD
  "name": "",
  "signature": "sha256:55ed05b2f47e2e061fffe36b6a1e68f7e20a169a4efc3be6556262c453c9e2da"
 },
 "nbformat": 3,
 "nbformat_minor": 0,
 "worksheets": [
  {
   "cells": [
    {
     "cell_type": "markdown",
     "metadata": {},
     "source": [
      "# A short introduction to the typed lambda calculus in the IPython Lambda Notebook\n",
      "\n",
      "### Notebook author: Kyle Rawlins\n",
      "\n",
      "This notebook introduces the typed lambda calculus in the context of the IPython Lambda Notebook.  It presupposes some knowledge of how similar formalisms are used in compositional semantics.  It also isn't intended to generally introduce the lambda notebook's metalanguage.\n",
      "\n",
      "_Note_: Run all on this notebook will be blocked by a purposefully generated exception in the middle."
     ]
    },
    {
     "cell_type": "markdown",
     "metadata": {},
     "source": [
      "In formal semantics, compositionality is typically modeled by the interaction of (potentially higher order) functions, and this interaction is guided by syntactic structure.  Functions are typically characterized using a typed lambda calculus.  An untyped lambda calculus uses representations like \"$\\lambda x \\: \\alpha $\" to characterize a function that given some $x$, returns $\\alpha$.  A typed lambda calculus uses a system of types to place constraints on both $x$ and $\\alpha$, effectively describing the domain and range of the function explicitly.  (Often, types are actually defined in terms of sets, but here I will not do that, as the lambda notebook takes them as primitives.)\n",
      "\n",
      "### Types\n",
      "\n",
      "The two core types in (extensional) formal semantics are $e$ (for entities), and $t$, for truth-values.  A functional type is always a pair of types, with the left member specifying the domain, and the right member specifying the range.  An inductive definition of (simple) types therefore often takes this form:\n",
      "\n",
      " 1. **Atomic types:** $e$ and $t$ are types.\n",
      " 2. **Functional types:** If $\\alpha $ and $\\beta $ are types, then so is $\\langle \\alpha, \\beta \\rangle $.\n",
      " 3. **Closure:** Nothing else is a type.\n",
      " \n",
      "Rule 2 is recursive.  So, the type $\\langle e, t \\rangle$ characterizes functions whose domain is the set of entities, and whose range is the set of truth-values.  $\\langle \\langle e, t \\rangle, t \\rangle$ is the type of a function whose input is a (higher order) function of type $\\langle e, t \\rangle$, and whose output is type $t$ (this is of course the type of a generalized quantifier). In the Lambda Notebook, types are written in a similar way, and $e$ and $t$ are built in.  The following shows how to construct these three types using the built-in `tp` (for type parser) function, which parses strings into Type objects."
     ]
    },
    {
     "cell_type": "code",
     "collapsed": false,
     "input": [
      "ltx_print(tp(\"e\"),\n",
      "          tp(\"<e,t>\"),\n",
      "          tp(\"<<e,t>,t>\"))"
     ],
     "language": "python",
     "metadata": {},
     "outputs": []
    },
    {
     "cell_type": "code",
     "collapsed": false,
     "input": [
      "tp(\"<<e,t>,t>\").left"
     ],
     "language": "python",
     "metadata": {},
     "outputs": []
    },
    {
     "cell_type": "markdown",
     "metadata": {},
     "source": [
      "All expressions in the Lambda Notebook metalanguage are typed, including variables and constants, and this is written using a \"`_`\" followed by the type.  The following simply defines a variable over functions $f$ that has the type of a generalized quantifier."
     ]
    },
    {
     "cell_type": "code",
     "collapsed": false,
     "input": [
      "%%lamb\n",
      "f = f_<<e,t>,t>"
     ],
     "language": "python",
     "metadata": {},
     "outputs": []
    },
    {
     "cell_type": "code",
     "collapsed": false,
     "input": [
      "f.type"
     ],
     "language": "python",
     "metadata": {},
     "outputs": []
    },
    {
     "cell_type": "markdown",
     "metadata": {},
     "source": [
      "See the neo-Davidsonian fragment and the intensional semantics fragment for examples of adding further types."
     ]
    },
    {
     "cell_type": "markdown",
     "metadata": {},
     "source": [
      "### Typed lambda expressions\n",
      "\n",
      "There are various notational systems/conventions for a typed lambda calculus, but one common notation (or notational shortcut) often seen in formal semantics is to write expressions such as:\n",
      " * $\\lambda x_e . Cat(x)$\n",
      " \n",
      "In Heim and Kratzer, for example, this is really an abbreviation for something like the following, which is basically a two-place $\\lambda$ expression allowing for rich constraints on $x$:\n",
      " * $\\lambda x : x \\in D_e . Cat(x)$\n",
      " \n",
      "Currently the lambda notebook uses _only_ the abbreviated form, i.e. allows only type-based constraints, not the two-place $\\lambda$ expression.  Therefore, a lambda expression in the notebook consists of a variable, a type constraint, and a body.  These expressions both describe a function that, given some $x$ of type $e$, returns true just in case $x$ is a cat.  Notice that, implicitly, the thing to the right of the period is a truth-value, and the predicate $Cat$ can be thought of as having a type as well (though this last part isn't typical; it is often thought of as being a first-order predicate logic constant).\n",
      "\n",
      "In the lambda notebook, this function can be described in the meta-language using the form \"`lambda var_type : body`\", where the variable name (lowercase) is separated from the type by an underscore.  Here's an example:\n",
      " * `lambda x_e : Cat(x)`\n",
      " \n",
      "This example is illustrated below in practice.  The second line of the next cell defines a variable `cat` that is a function of type $\\langle e, t \\rangle $.  This variable is exported into the python environment, and is a subclass of `lamb.meta.TypedExpression` (In this case, `lamb.meta.LFun`, the class for lambda expressions.)"
     ]
    },
    {
     "cell_type": "code",
     "collapsed": false,
     "input": [
      "%%lamb\n",
      "cat = lambda x_e : Cat(x)"
     ],
     "language": "python",
     "metadata": {},
     "outputs": []
    },
    {
     "cell_type": "code",
     "collapsed": false,
     "input": [
      "ltx_print(cat, cat.type, \"This object's class is: \" + str(cat.__class__))"
     ],
     "language": "python",
     "metadata": {},
     "outputs": []
    },
    {
     "cell_type": "markdown",
     "metadata": {},
     "source": [
      "Notice the info message warning us effectively that we didn't specify a type for the constant `Cat`.  There are some very simple built-in heuristics for what type you might mean, and it first guesses $t$ for a constant (and $e$ for a variable); it realizes this is wrong and upgrades the type for the constant to be a property type.  We could also explicitly specify all the types for all terms:"
     ]
    },
    {
     "cell_type": "code",
     "collapsed": false,
     "input": [
      "%%lamb\n",
      "cat = lambda x_e : Cat_<e,t>(x_e)"
     ],
     "language": "python",
     "metadata": {},
     "outputs": []
    },
    {
     "cell_type": "markdown",
     "metadata": {},
     "source": [
      "### Type mismatches\n",
      "\n",
      "If you do something wrong, a `TypeMismatch` (module: `types`) exception will be raised.  Note that type checking happens on construction of any `TypedExpression`, and is not deferred until application.  The following cell demonstrates what this looks like.  (Note that this will block \"run all\" from working on this notebook.)"
     ]
    },
    {
     "cell_type": "code",
     "collapsed": false,
     "input": [
      "%lamb p_t = p_t\n",
      "%lamb y_e  = y_e\n",
      "cat(y) # this one works, because the types match"
     ],
     "language": "python",
     "metadata": {},
     "outputs": []
    },
    {
     "cell_type": "code",
     "collapsed": false,
     "input": [
      "cat(y).reduce_all() # a handy function"
     ],
     "language": "python",
     "metadata": {},
     "outputs": []
    },
    {
     "cell_type": "code",
     "collapsed": false,
     "input": [
      "cat(p) # this one doesn't work, though"
     ],
     "language": "python",
     "metadata": {},
     "outputs": []
    },
    {
     "cell_type": "markdown",
     "metadata": {},
     "source": [
      "It is often convenient to wrap something that might produce a TypeMismatch directly in a `try: ... except: ...` block.  Here is one way of doing this:"
     ]
    },
    {
     "cell_type": "code",
     "collapsed": false,
     "input": [
      "result = None\n",
      "try:\n",
      "    result = cat(p)\n",
      "except types.TypeMismatch as e:\n",
      "    result = e\n",
      "result"
     ],
     "language": "python",
     "metadata": {},
     "outputs": []
    },
    {
     "cell_type": "markdown",
     "metadata": {},
     "source": [
      "### Complex function expressions\n",
      "\n",
      "Lambda expressions can be treated just as any expression in the lambda notebook metalanguage, with parenthesis used for grouping (see other documentation for details).  For example, we can write very complicated expressions made up of functions:"
     ]
    },
    {
     "cell_type": "code",
     "collapsed": false,
     "input": [
      "reload_lamb()"
     ],
     "language": "python",
     "metadata": {},
     "outputs": []
    },
    {
     "cell_type": "code",
     "collapsed": false,
     "input": [
      "%%lamb\n",
      "id = ((lambda f_<<e,e>,<e,e>> : lambda g_<e,e> : lambda x_e : (f(g))(x))(lambda h_<e,e> : h))(lambda i_e : i)"
     ],
     "language": "python",
     "metadata": {},
     "outputs": []
    },
    {
     "cell_type": "markdown",
     "metadata": {},
     "source": [
      "The full semantics of lambda expressions (i.e. function argument combination and type checking) are supported.  In some cases (mainly semantic composition) reduction is done automatically but for variable definitions like this you have control.  The easiest way to do the reduction is typically the `reduce_all` function:"
     ]
    },
    {
     "cell_type": "code",
     "collapsed": false,
     "input": [
      "id.reduce_all()"
     ],
     "language": "python",
     "metadata": {},
     "outputs": []
    },
    {
     "cell_type": "markdown",
     "metadata": {},
     "source": [
      "If you want to see how this happened, you can peek at the derivation with varying levels of detail:"
     ]
    },
    {
     "cell_type": "code",
     "collapsed": false,
     "input": [
      "id.reduce_all().derivation"
     ],
     "language": "python",
     "metadata": {},
     "outputs": []
    },
    {
     "cell_type": "code",
     "collapsed": false,
     "input": [
      "id.reduce_all().derivation.trace()"
     ],
     "language": "python",
     "metadata": {},
     "outputs": []
    },
    {
     "cell_type": "markdown",
     "metadata": {},
     "source": [
      "### Variable collisions and alpha conversion\n",
      "\n",
      "Variable renaming of bound variables (alpha conversion) will occur as needed."
     ]
    },
    {
     "cell_type": "code",
     "collapsed": false,
     "input": [
      "%%lamb\n",
      "collision = lambda x_e : (lambda f_<e,t> : lambda x_e : f(x))(lambda y_e : y <=> x) # use '<=>' for equality"
     ],
     "language": "python",
     "metadata": {},
     "outputs": []
    },
    {
     "cell_type": "markdown",
     "metadata": {},
     "source": [
      "$x$ is of course bound to the higher lambda term in the argument, and we wouldn't want it to become bound to the lower variable on function application (substitution for $f$ in the scope of the lwoer binder), so one of them has to be renamed:"
     ]
    },
    {
     "cell_type": "code",
     "collapsed": false,
     "input": [
      "collision.reduce_all()"
     ],
     "language": "python",
     "metadata": {},
     "outputs": []
    },
    {
     "cell_type": "markdown",
     "metadata": {},
     "source": [
      "That's pretty much what there is to the lambda calculus in this context.  To summarize:\n",
      "\n",
      " * Notation for types, using angle brackets and commas.  (Several other types are available by default, including tuples and sets, so the full type grammar is a bit more complicated.)\n",
      " * Notation for lambda expressions, of the form \"`lambda var_type : body`\".  \n",
      " * `%%lamb` environments for defining functions in the metalanguage."
     ]
    },
    {
     "cell_type": "markdown",
     "metadata": {},
     "source": [
      "### Inspecting meta-language objects\n",
      "\n",
      "Finally, if you want to inspect an existing object to see how you would write it in the meta-language, `repr` is guaranteed to produce parsable output with the same result.  (If it doesn't, this is a bug, please report it!)  The form may be slightly normalized relative to how it was constructed."
     ]
    },
    {
     "cell_type": "code",
     "collapsed": false,
     "input": [
      "repr(collision)"
     ],
     "language": "python",
     "metadata": {},
     "outputs": []
    },
    {
     "cell_type": "code",
     "collapsed": false,
     "input": [
      "te(repr(collision))"
     ],
     "language": "python",
     "metadata": {},
     "outputs": []
    },
    {
     "cell_type": "code",
     "collapsed": false,
     "input": [
      "repr(te(repr(collision))) == repr(collision) # normalization should be idempotent, too"
     ],
     "language": "python",
     "metadata": {},
     "outputs": []
    },
    {
     "cell_type": "code",
     "collapsed": false,
     "input": [],
     "language": "python",
     "metadata": {},
     "outputs": []
    },
    {
     "cell_type": "code",
     "collapsed": false,
     "input": [],
     "language": "python",
     "metadata": {},
     "outputs": []
    }
   ],
   "metadata": {}
=======
  "kernelspec": {
   "display_name": "Lambda Notebook (Python 3)",
   "language": "python",
   "name": "lambda-notebook"
  },
  "language_info": {
   "codemirror_mode": {
    "name": "ipython",
    "version": 3
   },
   "file_extension": ".py",
   "mimetype": "text/x-python",
   "name": "python",
   "nbconvert_exporter": "python",
   "pygments_lexer": "ipython3",
   "version": "3.3.4"
>>>>>>> ee0faab6
  }
 },
 "nbformat": 4,
 "nbformat_minor": 0
}<|MERGE_RESOLUTION|>--- conflicted
+++ resolved
@@ -402,404 +402,6 @@
   }
  ],
  "metadata": {
-<<<<<<< HEAD
-  "name": "",
-  "signature": "sha256:55ed05b2f47e2e061fffe36b6a1e68f7e20a169a4efc3be6556262c453c9e2da"
- },
- "nbformat": 3,
- "nbformat_minor": 0,
- "worksheets": [
-  {
-   "cells": [
-    {
-     "cell_type": "markdown",
-     "metadata": {},
-     "source": [
-      "# A short introduction to the typed lambda calculus in the IPython Lambda Notebook\n",
-      "\n",
-      "### Notebook author: Kyle Rawlins\n",
-      "\n",
-      "This notebook introduces the typed lambda calculus in the context of the IPython Lambda Notebook.  It presupposes some knowledge of how similar formalisms are used in compositional semantics.  It also isn't intended to generally introduce the lambda notebook's metalanguage.\n",
-      "\n",
-      "_Note_: Run all on this notebook will be blocked by a purposefully generated exception in the middle."
-     ]
-    },
-    {
-     "cell_type": "markdown",
-     "metadata": {},
-     "source": [
-      "In formal semantics, compositionality is typically modeled by the interaction of (potentially higher order) functions, and this interaction is guided by syntactic structure.  Functions are typically characterized using a typed lambda calculus.  An untyped lambda calculus uses representations like \"$\\lambda x \\: \\alpha $\" to characterize a function that given some $x$, returns $\\alpha$.  A typed lambda calculus uses a system of types to place constraints on both $x$ and $\\alpha$, effectively describing the domain and range of the function explicitly.  (Often, types are actually defined in terms of sets, but here I will not do that, as the lambda notebook takes them as primitives.)\n",
-      "\n",
-      "### Types\n",
-      "\n",
-      "The two core types in (extensional) formal semantics are $e$ (for entities), and $t$, for truth-values.  A functional type is always a pair of types, with the left member specifying the domain, and the right member specifying the range.  An inductive definition of (simple) types therefore often takes this form:\n",
-      "\n",
-      " 1. **Atomic types:** $e$ and $t$ are types.\n",
-      " 2. **Functional types:** If $\\alpha $ and $\\beta $ are types, then so is $\\langle \\alpha, \\beta \\rangle $.\n",
-      " 3. **Closure:** Nothing else is a type.\n",
-      " \n",
-      "Rule 2 is recursive.  So, the type $\\langle e, t \\rangle$ characterizes functions whose domain is the set of entities, and whose range is the set of truth-values.  $\\langle \\langle e, t \\rangle, t \\rangle$ is the type of a function whose input is a (higher order) function of type $\\langle e, t \\rangle$, and whose output is type $t$ (this is of course the type of a generalized quantifier). In the Lambda Notebook, types are written in a similar way, and $e$ and $t$ are built in.  The following shows how to construct these three types using the built-in `tp` (for type parser) function, which parses strings into Type objects."
-     ]
-    },
-    {
-     "cell_type": "code",
-     "collapsed": false,
-     "input": [
-      "ltx_print(tp(\"e\"),\n",
-      "          tp(\"<e,t>\"),\n",
-      "          tp(\"<<e,t>,t>\"))"
-     ],
-     "language": "python",
-     "metadata": {},
-     "outputs": []
-    },
-    {
-     "cell_type": "code",
-     "collapsed": false,
-     "input": [
-      "tp(\"<<e,t>,t>\").left"
-     ],
-     "language": "python",
-     "metadata": {},
-     "outputs": []
-    },
-    {
-     "cell_type": "markdown",
-     "metadata": {},
-     "source": [
-      "All expressions in the Lambda Notebook metalanguage are typed, including variables and constants, and this is written using a \"`_`\" followed by the type.  The following simply defines a variable over functions $f$ that has the type of a generalized quantifier."
-     ]
-    },
-    {
-     "cell_type": "code",
-     "collapsed": false,
-     "input": [
-      "%%lamb\n",
-      "f = f_<<e,t>,t>"
-     ],
-     "language": "python",
-     "metadata": {},
-     "outputs": []
-    },
-    {
-     "cell_type": "code",
-     "collapsed": false,
-     "input": [
-      "f.type"
-     ],
-     "language": "python",
-     "metadata": {},
-     "outputs": []
-    },
-    {
-     "cell_type": "markdown",
-     "metadata": {},
-     "source": [
-      "See the neo-Davidsonian fragment and the intensional semantics fragment for examples of adding further types."
-     ]
-    },
-    {
-     "cell_type": "markdown",
-     "metadata": {},
-     "source": [
-      "### Typed lambda expressions\n",
-      "\n",
-      "There are various notational systems/conventions for a typed lambda calculus, but one common notation (or notational shortcut) often seen in formal semantics is to write expressions such as:\n",
-      " * $\\lambda x_e . Cat(x)$\n",
-      " \n",
-      "In Heim and Kratzer, for example, this is really an abbreviation for something like the following, which is basically a two-place $\\lambda$ expression allowing for rich constraints on $x$:\n",
-      " * $\\lambda x : x \\in D_e . Cat(x)$\n",
-      " \n",
-      "Currently the lambda notebook uses _only_ the abbreviated form, i.e. allows only type-based constraints, not the two-place $\\lambda$ expression.  Therefore, a lambda expression in the notebook consists of a variable, a type constraint, and a body.  These expressions both describe a function that, given some $x$ of type $e$, returns true just in case $x$ is a cat.  Notice that, implicitly, the thing to the right of the period is a truth-value, and the predicate $Cat$ can be thought of as having a type as well (though this last part isn't typical; it is often thought of as being a first-order predicate logic constant).\n",
-      "\n",
-      "In the lambda notebook, this function can be described in the meta-language using the form \"`lambda var_type : body`\", where the variable name (lowercase) is separated from the type by an underscore.  Here's an example:\n",
-      " * `lambda x_e : Cat(x)`\n",
-      " \n",
-      "This example is illustrated below in practice.  The second line of the next cell defines a variable `cat` that is a function of type $\\langle e, t \\rangle $.  This variable is exported into the python environment, and is a subclass of `lamb.meta.TypedExpression` (In this case, `lamb.meta.LFun`, the class for lambda expressions.)"
-     ]
-    },
-    {
-     "cell_type": "code",
-     "collapsed": false,
-     "input": [
-      "%%lamb\n",
-      "cat = lambda x_e : Cat(x)"
-     ],
-     "language": "python",
-     "metadata": {},
-     "outputs": []
-    },
-    {
-     "cell_type": "code",
-     "collapsed": false,
-     "input": [
-      "ltx_print(cat, cat.type, \"This object's class is: \" + str(cat.__class__))"
-     ],
-     "language": "python",
-     "metadata": {},
-     "outputs": []
-    },
-    {
-     "cell_type": "markdown",
-     "metadata": {},
-     "source": [
-      "Notice the info message warning us effectively that we didn't specify a type for the constant `Cat`.  There are some very simple built-in heuristics for what type you might mean, and it first guesses $t$ for a constant (and $e$ for a variable); it realizes this is wrong and upgrades the type for the constant to be a property type.  We could also explicitly specify all the types for all terms:"
-     ]
-    },
-    {
-     "cell_type": "code",
-     "collapsed": false,
-     "input": [
-      "%%lamb\n",
-      "cat = lambda x_e : Cat_<e,t>(x_e)"
-     ],
-     "language": "python",
-     "metadata": {},
-     "outputs": []
-    },
-    {
-     "cell_type": "markdown",
-     "metadata": {},
-     "source": [
-      "### Type mismatches\n",
-      "\n",
-      "If you do something wrong, a `TypeMismatch` (module: `types`) exception will be raised.  Note that type checking happens on construction of any `TypedExpression`, and is not deferred until application.  The following cell demonstrates what this looks like.  (Note that this will block \"run all\" from working on this notebook.)"
-     ]
-    },
-    {
-     "cell_type": "code",
-     "collapsed": false,
-     "input": [
-      "%lamb p_t = p_t\n",
-      "%lamb y_e  = y_e\n",
-      "cat(y) # this one works, because the types match"
-     ],
-     "language": "python",
-     "metadata": {},
-     "outputs": []
-    },
-    {
-     "cell_type": "code",
-     "collapsed": false,
-     "input": [
-      "cat(y).reduce_all() # a handy function"
-     ],
-     "language": "python",
-     "metadata": {},
-     "outputs": []
-    },
-    {
-     "cell_type": "code",
-     "collapsed": false,
-     "input": [
-      "cat(p) # this one doesn't work, though"
-     ],
-     "language": "python",
-     "metadata": {},
-     "outputs": []
-    },
-    {
-     "cell_type": "markdown",
-     "metadata": {},
-     "source": [
-      "It is often convenient to wrap something that might produce a TypeMismatch directly in a `try: ... except: ...` block.  Here is one way of doing this:"
-     ]
-    },
-    {
-     "cell_type": "code",
-     "collapsed": false,
-     "input": [
-      "result = None\n",
-      "try:\n",
-      "    result = cat(p)\n",
-      "except types.TypeMismatch as e:\n",
-      "    result = e\n",
-      "result"
-     ],
-     "language": "python",
-     "metadata": {},
-     "outputs": []
-    },
-    {
-     "cell_type": "markdown",
-     "metadata": {},
-     "source": [
-      "### Complex function expressions\n",
-      "\n",
-      "Lambda expressions can be treated just as any expression in the lambda notebook metalanguage, with parenthesis used for grouping (see other documentation for details).  For example, we can write very complicated expressions made up of functions:"
-     ]
-    },
-    {
-     "cell_type": "code",
-     "collapsed": false,
-     "input": [
-      "reload_lamb()"
-     ],
-     "language": "python",
-     "metadata": {},
-     "outputs": []
-    },
-    {
-     "cell_type": "code",
-     "collapsed": false,
-     "input": [
-      "%%lamb\n",
-      "id = ((lambda f_<<e,e>,<e,e>> : lambda g_<e,e> : lambda x_e : (f(g))(x))(lambda h_<e,e> : h))(lambda i_e : i)"
-     ],
-     "language": "python",
-     "metadata": {},
-     "outputs": []
-    },
-    {
-     "cell_type": "markdown",
-     "metadata": {},
-     "source": [
-      "The full semantics of lambda expressions (i.e. function argument combination and type checking) are supported.  In some cases (mainly semantic composition) reduction is done automatically but for variable definitions like this you have control.  The easiest way to do the reduction is typically the `reduce_all` function:"
-     ]
-    },
-    {
-     "cell_type": "code",
-     "collapsed": false,
-     "input": [
-      "id.reduce_all()"
-     ],
-     "language": "python",
-     "metadata": {},
-     "outputs": []
-    },
-    {
-     "cell_type": "markdown",
-     "metadata": {},
-     "source": [
-      "If you want to see how this happened, you can peek at the derivation with varying levels of detail:"
-     ]
-    },
-    {
-     "cell_type": "code",
-     "collapsed": false,
-     "input": [
-      "id.reduce_all().derivation"
-     ],
-     "language": "python",
-     "metadata": {},
-     "outputs": []
-    },
-    {
-     "cell_type": "code",
-     "collapsed": false,
-     "input": [
-      "id.reduce_all().derivation.trace()"
-     ],
-     "language": "python",
-     "metadata": {},
-     "outputs": []
-    },
-    {
-     "cell_type": "markdown",
-     "metadata": {},
-     "source": [
-      "### Variable collisions and alpha conversion\n",
-      "\n",
-      "Variable renaming of bound variables (alpha conversion) will occur as needed."
-     ]
-    },
-    {
-     "cell_type": "code",
-     "collapsed": false,
-     "input": [
-      "%%lamb\n",
-      "collision = lambda x_e : (lambda f_<e,t> : lambda x_e : f(x))(lambda y_e : y <=> x) # use '<=>' for equality"
-     ],
-     "language": "python",
-     "metadata": {},
-     "outputs": []
-    },
-    {
-     "cell_type": "markdown",
-     "metadata": {},
-     "source": [
-      "$x$ is of course bound to the higher lambda term in the argument, and we wouldn't want it to become bound to the lower variable on function application (substitution for $f$ in the scope of the lwoer binder), so one of them has to be renamed:"
-     ]
-    },
-    {
-     "cell_type": "code",
-     "collapsed": false,
-     "input": [
-      "collision.reduce_all()"
-     ],
-     "language": "python",
-     "metadata": {},
-     "outputs": []
-    },
-    {
-     "cell_type": "markdown",
-     "metadata": {},
-     "source": [
-      "That's pretty much what there is to the lambda calculus in this context.  To summarize:\n",
-      "\n",
-      " * Notation for types, using angle brackets and commas.  (Several other types are available by default, including tuples and sets, so the full type grammar is a bit more complicated.)\n",
-      " * Notation for lambda expressions, of the form \"`lambda var_type : body`\".  \n",
-      " * `%%lamb` environments for defining functions in the metalanguage."
-     ]
-    },
-    {
-     "cell_type": "markdown",
-     "metadata": {},
-     "source": [
-      "### Inspecting meta-language objects\n",
-      "\n",
-      "Finally, if you want to inspect an existing object to see how you would write it in the meta-language, `repr` is guaranteed to produce parsable output with the same result.  (If it doesn't, this is a bug, please report it!)  The form may be slightly normalized relative to how it was constructed."
-     ]
-    },
-    {
-     "cell_type": "code",
-     "collapsed": false,
-     "input": [
-      "repr(collision)"
-     ],
-     "language": "python",
-     "metadata": {},
-     "outputs": []
-    },
-    {
-     "cell_type": "code",
-     "collapsed": false,
-     "input": [
-      "te(repr(collision))"
-     ],
-     "language": "python",
-     "metadata": {},
-     "outputs": []
-    },
-    {
-     "cell_type": "code",
-     "collapsed": false,
-     "input": [
-      "repr(te(repr(collision))) == repr(collision) # normalization should be idempotent, too"
-     ],
-     "language": "python",
-     "metadata": {},
-     "outputs": []
-    },
-    {
-     "cell_type": "code",
-     "collapsed": false,
-     "input": [],
-     "language": "python",
-     "metadata": {},
-     "outputs": []
-    },
-    {
-     "cell_type": "code",
-     "collapsed": false,
-     "input": [],
-     "language": "python",
-     "metadata": {},
-     "outputs": []
-    }
-   ],
-   "metadata": {}
-=======
   "kernelspec": {
    "display_name": "Lambda Notebook (Python 3)",
    "language": "python",
@@ -816,7 +418,6 @@
    "nbconvert_exporter": "python",
    "pygments_lexer": "ipython3",
    "version": "3.3.4"
->>>>>>> ee0faab6
   }
  },
  "nbformat": 4,
