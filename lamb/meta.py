--- conflicted
+++ resolved
@@ -2202,32 +2202,28 @@
     op_name_uni = None
     op_name_latex = None
 
-<<<<<<< HEAD
-    @classmethod
-    def binding_op_factory(self, op_class, var_list, body, assignment=None):
-        for i in range(len(var_list)):
-            if not is_var_symbol(var_list[i][0]):
-                raise parsing.ParseError("Need variable name in binding operator expression (received '%s')" % var_list[i][0], None)
-            if var_list[i][1] is None:
-                # TODO: flag as a guessed type somehow?
-                var_list[i] = (var_list[i][0], default_variable_type(var_list[i][0]))
-        if op_class.allow_multivars or op_class.allow_novars:
-            # use alternate constructor
-            if (not op_class.allow_multivars) and len(var_list) > 1:
-                raise parsing.ParseError("Operator class '%s' does not allow >1 variables" % (op_class.canonical_name), None)                
-            if (not op_class.allow_novars) and len(var_list) == 0:
-                raise parsing.ParseError("Operator class '%s' does not allow 0 variables" % (op_class.canonical_name), None)                
-            return op_class(var_list, body, assignment=assignment)
-        else:
-            if len(var_list) != 1:
-                raise parsing.ParseError("Operator class '%s' does not allow %i variables" % (op_class.canonical_name, len(var_list)), None)
-            return op_class(var_or_vtype=var_list[0][1], varname=var_list[0][0], body=body, assignment=assignment)
-
-    def __init__(self, var_or_vtype, typ, body, varname=None, body_type = None, assignment=None):
-=======
+    # @classmethod
+    # def binding_op_factory(self, op_class, var_list, body, assignment=None):
+    #     for i in range(len(var_list)):
+    #         if not is_var_symbol(var_list[i][0]):
+    #             raise parsing.ParseError("Need variable name in binding operator expression (received '%s')" % var_list[i][0], None)
+    #         if var_list[i][1] is None:
+    #             # TODO: flag as a guessed type somehow?
+    #             var_list[i] = (var_list[i][0], default_variable_type(var_list[i][0]))
+    #     if op_class.allow_multivars or op_class.allow_novars:
+    #         # use alternate constructor
+    #         if (not op_class.allow_multivars) and len(var_list) > 1:
+    #             raise parsing.ParseError("Operator class '%s' does not allow >1 variables" % (op_class.canonical_name), None)                
+    #         if (not op_class.allow_novars) and len(var_list) == 0:
+    #             raise parsing.ParseError("Operator class '%s' does not allow 0 variables" % (op_class.canonical_name), None)                
+    #         return op_class(var_list, body, assignment=assignment)
+    #     else:
+    #         if len(var_list) != 1:
+    #             raise parsing.ParseError("Operator class '%s' does not allow %i variables" % (op_class.canonical_name, len(var_list)), None)
+    #         return op_class(var_or_vtype=var_list[0][1], varname=var_list[0][0], body=body, assignment=assignment)
+
     def __init__(self, var_or_vtype, typ, body, varname=None, body_type = None, assignment=None, type_check=True):
         # NOTE: not calling superclass
->>>>>>> b57358d5
         # Warning: can't assume in general that typ is not None.  I.e. may be set in subclass after a call
         # to this function.  Subclass is responsible for doing this properly...
         if body_type is None:
@@ -2579,16 +2575,9 @@
             store_old_v = assignment[v]
         else:
             # create a new one to avoid side effects
-<<<<<<< HEAD
-            assignment = dict(assignment)
-        for var_tuple in var_list:
-            (v,t) = var_tuple
-            assignment[v] = TypedTerm(v, t)
-=======
             #assignment = dict(assignment)
             store_old_v = None
         assignment[v] = TypedTerm(v, t)
->>>>>>> b57358d5
         body = None
         try:
             body = TypedExpr.try_parse_paren_struc_r(new_struc, assignment=assignment, locals=locals, vprefix=vprefix)
@@ -2600,10 +2589,8 @@
                 raise parsing.ParseError("Binding operator expression has unparsable body", parsing.flatten_paren_struc(struc), None, e=e)
         if body is None:
             raise parsing.ParseError("Can't create body-less binding operator expression", parsing.flatten_paren_struc(struc), None)
-<<<<<<< HEAD
-        return BindingOp.binding_op_factory(op_class, var_list, body, assignment=assignment)
+        #return BindingOp.binding_op_factory(op_class, var_list, body, assignment=assignment)
         #return op_class(var_or_vtype=t, varname=v, body=body)
-=======
         #print("a: ", assignment, op_class)
         result = op_class(var_or_vtype=t, varname=v, body=body, assignment=assignment)
         if store_old_v is not None:
@@ -2611,7 +2598,6 @@
         else:
             del assignment[v]
         return result
->>>>>>> b57358d5
 
 class ConditionSet(BindingOp):
     """A set represented as a condition on a variable.
